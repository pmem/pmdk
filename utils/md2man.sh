#!/usr/bin/env bash
#
# Copyright 2016-2020, Intel Corporation
#
# Redistribution and use in source and binary forms, with or without
# modification, are permitted provided that the following conditions
# are met:
#
#     * Redistributions of source code must retain the above copyright
#       notice, this list of conditions and the following disclaimer.
#
#     * Redistributions in binary form must reproduce the above copyright
#       notice, this list of conditions and the following disclaimer in
#       the documentation and/or other materials provided with the
#       distribution.
#
#     * Neither the name of the copyright holder nor the names of its
#       contributors may be used to endorse or promote products derived
#       from this software without specific prior written permission.
#
# THIS SOFTWARE IS PROVIDED BY THE COPYRIGHT HOLDERS AND CONTRIBUTORS
# "AS IS" AND ANY EXPRESS OR IMPLIED WARRANTIES, INCLUDING, BUT NOT
# LIMITED TO, THE IMPLIED WARRANTIES OF MERCHANTABILITY AND FITNESS FOR
# A PARTICULAR PURPOSE ARE DISCLAIMED. IN NO EVENT SHALL THE COPYRIGHT
# OWNER OR CONTRIBUTORS BE LIABLE FOR ANY DIRECT, INDIRECT, INCIDENTAL,
# SPECIAL, EXEMPLARY, OR CONSEQUENTIAL DAMAGES (INCLUDING, BUT NOT
# LIMITED TO, PROCUREMENT OF SUBSTITUTE GOODS OR SERVICES; LOSS OF USE,
# DATA, OR PROFITS; OR BUSINESS INTERRUPTION) HOWEVER CAUSED AND ON ANY
# THEORY OF LIABILITY, WHETHER IN CONTRACT, STRICT LIABILITY, OR TORT
# (INCLUDING NEGLIGENCE OR OTHERWISE) ARISING IN ANY WAY OUT OF THE USE
# OF THIS SOFTWARE, EVEN IF ADVISED OF THE POSSIBILITY OF SUCH DAMAGE.
#

#
# md2man.sh -- convert markdown to groff man pages
#
# usage: md2man.sh file template outfile
#
# This script converts markdown file into groff man page using pandoc.
# It performs some pre- and post-processing for better results:
# - uses m4 to preprocess OS-specific directives. See doc/macros.man.
# - parse input file for YAML metadata block and read man page title,
#   section and version
# - cut-off metadata block and license
# - unindent code blocks
# - cut-off windows and web specific parts of documentation
#
# If the TESTOPTS variable is set, generates a preprocessed markdown file
# with the header stripped off for testing purposes.
#

set -e
set -o pipefail

filename=$1
template=$2
outfile=$3
title=`sed -n 's/^title:\ _MP(*\([A-Za-z0-9_-]*\).*$/\1/p' $filename`
section=`sed -n 's/^title:.*\([0-9]\))$/\1/p' $filename`
version=`sed -n 's/^date:\ *\(.*\)$/\1/p' $filename`

if [ "$TESTOPTS" != "" ]; then
	m4 $TESTOPTS macros.man $filename | sed -n -e '/# NAME #/,$p' > $outfile
else
	OPTS=

if [ "$WIN32" == 1 ]; then
	OPTS="$OPTS -DWIN32"
else
	OPTS="$OPTS -UWIN32"
fi

if [ "$(uname -s)" == "FreeBSD" ]; then
	OPTS="$OPTS -DFREEBSD"
else
	OPTS="$OPTS -UFREEBSD"
fi

if [ "$WEB" == 1 ]; then
	OPTS="$OPTS -DWEB"
	mkdir -p "$(dirname $outfile)"
	m4 $OPTS macros.man $filename | sed -n -e '/---/,$p' > $outfile
else
	SOURCE_DATE_EPOCH="${SOURCE_DATE_EPOCH:-$(date +%s)}"
	COPYRIGHT=$(grep -rwI "\[comment]: <> (Copyright" $filename |\
		sed "s/\[comment\]: <> (\([^)]*\))/\1/")
	dt=$(date -u -d "@$SOURCE_DATE_EPOCH" +%F 2>/dev/null ||
		date -u -r "$SOURCE_DATE_EPOCH" +%F 2>/dev/null || date -u +%F)
	m4 $OPTS macros.man $filename | sed -n -e '/# NAME #/,$p' |\
		pandoc -s -t man -o $outfile --template=$template \
		-V title=$title -V section=$section \
		-V date="$dt" -V version="$version" \
<<<<<<< HEAD
		-V copyright="$COPYRIGHT" |
sed '/^\.IP/{
N
/\n\.nf/{
	s/IP/PP/
    }
}'

	# don't overwrite the output file if the only thing that changed
	# is modification date (diff output has exactly 4 lines in this case)
	difflines=`diff $outfile $outfile.tmp | wc -l || true`
	onlydates=`diff $outfile $outfile.tmp | grep "$dt" | wc -l || true`
	if [ $difflines -eq 4 -a $onlydates -eq 1 ]; then
		rm $outfile.tmp
	else
		mv $outfile.tmp $outfile
	fi

=======
		-V year="$YEAR"
>>>>>>> 2b1dd764
fi
fi<|MERGE_RESOLUTION|>--- conflicted
+++ resolved
@@ -90,27 +90,6 @@
 		pandoc -s -t man -o $outfile --template=$template \
 		-V title=$title -V section=$section \
 		-V date="$dt" -V version="$version" \
-<<<<<<< HEAD
-		-V copyright="$COPYRIGHT" |
-sed '/^\.IP/{
-N
-/\n\.nf/{
-	s/IP/PP/
-    }
-}'
-
-	# don't overwrite the output file if the only thing that changed
-	# is modification date (diff output has exactly 4 lines in this case)
-	difflines=`diff $outfile $outfile.tmp | wc -l || true`
-	onlydates=`diff $outfile $outfile.tmp | grep "$dt" | wc -l || true`
-	if [ $difflines -eq 4 -a $onlydates -eq 1 ]; then
-		rm $outfile.tmp
-	else
-		mv $outfile.tmp $outfile
-	fi
-
-=======
-		-V year="$YEAR"
->>>>>>> 2b1dd764
+		-V copyright="$COPYRIGHT"
 fi
 fi