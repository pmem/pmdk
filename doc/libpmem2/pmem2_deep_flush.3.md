---
layout: manual
Content-Style: 'text/css'
title: _MP(PMEM2_DEEP_FLUSH, 3)
collection: libpmem2
header: PMDK
date: pmem2 API version 1.0
...

[comment]: <> (SPDX-License-Identifier: BSD-3-Clause
[comment]: <> (Copyright 2020, Intel Corporation)

[comment]: <> (pmem2_deep_flush.3 -- man page for pmem2_deep_flush)

[NAME](#name)<br />
[SYNOPSIS](#synopsis)<br />
[DESCRIPTION](#description)<br />
[RETURN VALUE](#return-value)<br />
[ERRORS](#errors)<br />
[SEE ALSO](#see-also)<br />

# NAME #

**pmem2_deep_flush**() - highly reliable persistent memory synchronization

# SYNOPSIS #

```c
#include <libpmem2.h>

int pmem2_deep_flush(struct pmem2_map *map, void *ptr, size_t size)
```

# DESCRIPTION #

The **pmem2_deep_flush**() function forces any changes in the range \[*ptr*, *ptr*+*len*)
from the *map* to be stored durably in the most reliable persistence domain
available to software. In particular, on supported platforms, this enables
the code not to rely on automatic cache or WPQ (write pending queue) flush on power failure (ADR/eADR).

Since this operation is usually much more expensive than regular persist, it
should be used sparingly. Typically, the application should only ever use this
function as a precaution against hardware failures, e.g., in code that detects
silent data corruption caused by unsafe shutdown (see more in **libpmem2_unsafe_shutdown**(7)).

# RETURN VALUE #

The **pmem2_deep_flush**() function returns 0 on success
or an error code on failure.

# ERRORS #

The **pmem2_deep_flush**() can fail with the following errors:

* **PMEM2_E_DEEP_FLUSH_RANGE** - the provided flush range is not a
subset of the map's address space.

* **PMEM2_E_DAX_REGION_NOT_FOUND** - the underlying device region id cannot be
detected.

<<<<<<< HEAD
* -**errno** set by failing **write**(2), while trying to use the Device Dax
*deep_flush* interface.

* -**errno** set by failing **open**(2), while trying to open the Device Dax
*deep_flush* interface.

* -**errno** set by failing **msync**(2), while trying to perform
a deep flush on a regular DAX volume.

# SEE ALSO #

**msync**(2), **open**(2), **pmem2_get_drain_fn**(3), **pmem2_get_persist_fn**(3)
**pmem2_map_new**(3), **write**(2), **libpmem2**(7) and **<http://pmem.io>**
=======
* -**errno** set by failing **msync**(2), while trying to perform a deep
flush on a regular DAX volume.

# SEE ALSO #

**msync**(2), **pmem2_get_drain_fn**(3), **pmem2_get_persist_fn**(3)
**pmem2_map**(3), **libpmem2**(7) and **<http://pmem.io>**
>>>>>>> a7301544
<|MERGE_RESOLUTION|>--- conflicted
+++ resolved
@@ -58,26 +58,10 @@
 * **PMEM2_E_DAX_REGION_NOT_FOUND** - the underlying device region id cannot be
 detected.
 
-<<<<<<< HEAD
-* -**errno** set by failing **write**(2), while trying to use the Device Dax
-*deep_flush* interface.
-
-* -**errno** set by failing **open**(2), while trying to open the Device Dax
-*deep_flush* interface.
-
 * -**errno** set by failing **msync**(2), while trying to perform
 a deep flush on a regular DAX volume.
 
 # SEE ALSO #
 
-**msync**(2), **open**(2), **pmem2_get_drain_fn**(3), **pmem2_get_persist_fn**(3)
-**pmem2_map_new**(3), **write**(2), **libpmem2**(7) and **<http://pmem.io>**
-=======
-* -**errno** set by failing **msync**(2), while trying to perform a deep
-flush on a regular DAX volume.
-
-# SEE ALSO #
-
 **msync**(2), **pmem2_get_drain_fn**(3), **pmem2_get_persist_fn**(3)
-**pmem2_map**(3), **libpmem2**(7) and **<http://pmem.io>**
->>>>>>> a7301544
+**pmem2_map**(3), **libpmem2**(7) and **<http://pmem.io>**