# **libvmem and libvmmalloc: malloc-like volatile allocations**

<<<<<<< HEAD
**libvmem** and **libvmmalloc** are a couple of libraries for
using persistent memory for malloc-like volatile uses.  They have
historically been a part of [PMDK](https://pmem.io/pmdk) despite being
solely for volatile uses.
=======
[![Build Status](https://travis-ci.org/pmem/pmdk.svg?branch=master)](https://travis-ci.org/pmem/pmdk)
[![Build status](https://ci.appveyor.com/api/projects/status/u2l1db7ucl5ktq10/branch/master?svg=true&pr=false)](https://ci.appveyor.com/project/pmem/pmdk/branch/master)
[![Build status](https://api.cirrus-ci.com/github/pmem/pmdk.svg)](https://cirrus-ci.com/github/pmem/pmdk/master)
[![Coverity Scan Build Status](https://img.shields.io/coverity/scan/3015.svg)](https://scan.coverity.com/projects/pmem-pmdk)
[![PMDK release version](https://img.shields.io/github/release/pmem/pmdk.svg?sort=semver)](https://github.com/pmem/pmdk/releases/1.6.1)
[![Coverage Status](https://codecov.io/github/pmem/pmdk/coverage.svg?branch=master)](https://codecov.io/gh/pmem/pmdk/branch/master)
>>>>>>> 2b07d158

Both of these libraries are considered code-complete and mature.  You may
want consider using [memkind](https://github.com/memkind/memkind) instead
in code that benefits from extra features like NUMA awareness.

To install vmem libraries, either install pre-built packages, which we build
for every stable release, or clone the tree and build it yourself.
**Pre-built** packages can be found in popular Linux distribution package
repositories, or you can check out our recent stable releases on our [github
release page](https://github.com/pmem/vmem/releases).  Specific installation
instructions are outlined below.

## Contents
1. [Libraries](#libraries)
2. [Getting Started](#getting-started)
3. [Version Conventions](#version-conventions)
4. [Pre-Built Packages for Windows](#pre-built-packages-for-windows)
5. [Dependencies](#dependencies)
	* [Linux](#linux)
	* [Windows](#windows)
	* [FreeBSD](#freebsd)
6. [Building vmem on Linux or FreeBSD](#building-vmem-on-linux-or-freebsd)
	* [Make Options](#make-options)
	* [Testing Libraries](#testing-libraries-on-linux-and-freebsd)
	* [Memory Management Tools](#memory-management-tools)
7. [Building vmem on Windows](#building-vmem-on-windows)
	* [Testing Libraries](#testing-libraries-on-windows)
8. [Experimental Packages](#experimental-packages)
	* [Experimental support for 64-bit ARM](#experimental-support-for-64-bit-arm)
9. [Contact Us](#contact-us)

## Libraries
Available Libraries:
<<<<<<< HEAD
- [libvmem](http://pmem.io/pmdk/libvmem/):  turns a pool of persistent memory into a volatile memory pool, similar to the system heap but kept separate and with its own malloc-style API.
=======
- [libpmem](http://pmem.io/pmdk/libpmem/):  provides low level persistent memory support

- [libpmemobj](http://pmem.io/pmdk/libpmemobj/):  provides a transactional object store, providing memory allocation, transactions, and general facilities for persistent memory programming.

- [libpmemblk](http://pmem.io/pmdk/libpmemblk/):  supports arrays of pmem-resident blocks, all the same size, that are atomically updated.

- [libpmemlog](http://pmem.io/pmdk/libpmemlog/):  provides a pmem-resident log file.

- [libvmem](http://pmem.io/pmdk/libvmem/):  turns a pool of persistent memory into a volatile memory pool, similar to the system heap but kept separate and with its own malloc-style API. It is not actively developed and is deprecated -- we recommended to use [libmemkind](https://github.com/memkind/memkind) in new code instead.

- [libvmmalloc](http://pmem.io/pmdk/libvmmalloc/)<sup>1</sup>:  transparently converts all the dynamic memory allocations into persistent memory allocations. Just like libvmem, it is no longer actively developed and is deprecated.

- [libpmempool](http://pmem.io/pmdk/libpmempool/):  provides support for off-line pool management and diagnostics.

- [librpmem](http://pmem.io/pmdk/librpmem/)<sup>1</sup>:  provides low-level support for remote access to persistent memory utilizing RDMA-capable RNICs.
>>>>>>> 2b07d158

- [libvmmalloc](http://pmem.io/pmdk/libvmmalloc/)<sup>1</sup>:  transparently converts all the dynamic memory allocations into persistent memory allocations.

<<<<<<< HEAD
Currently these libraries only work on 64-bit Linux, Windows<sup>2</sup>, and 64-bit FreeBSD 11+.
=======
- [pmempool](http://pmem.io/pmdk/pmempool/): Manage and analyze persistent memory pools with this stand-alone utility

- [pmemcheck](http://pmem.io/2015/07/17/pmemcheck-basic.html): Use dynamic runtime analysis with an enhanced version of Valgrind for use with persistent memory.

Currently these libraries only work on 64-bit Linux, Windows<sup>2</sup>, and 64-bit FreeBSD 11+<sup>3</sup>.
>>>>>>> 2b07d158
For information on how these libraries are licensed, see our [LICENSE](LICENSE) file.

><sup>1</sup> Not supported on Windows.
>
><sup>2</sup> VMEM for Windows is feature complete, but not yet considered production quality.


## Pre-Built Packages for Windows

The recommended and easiest way to install VMEM on Windows is to use Microsoft vcpkg. Vcpkg is an open source tool and ecosystem created for library management.

To install the latest VMEM release and link it to your Visual Studio solution you first need to clone and set up vcpkg on your machine as described on the [vcpkg github page](https://github.com/Microsoft/vcpkg) in **Quick Start** section.

In brief:

```
	> git clone https://github.com/Microsoft/vcpkg
	> cd vcpkg
	> .\bootstrap-vcpkg.bat
	> .\vcpkg integrate install
	> .\vcpkg install vmem:x64-windows
```

The last command can take a while - it is VMEM building and installation time.

After a successful completion of all of the above steps, the libraries are ready
to be used in Visual Studio and no additional configuration is required.
Just open VS with your already existing project or create a new one
(remember to use platform **x64**) and then include headers to project as you always do.

## Dependencies

Required packages for each supported OS are listed below.

### Linux

You will need to install the following required packages on the build system:

* **autoconf**
* **pkg-config**
<<<<<<< HEAD
=======
* **libndctl-devel** (v60.1 or later)<sup>1</sup>
* **libdaxctl-devel** (v60.1 or later)

The following packages are required only by selected PMDK components
or features:

* **libfabric** (v1.4.2 or later) -- required by **librpmem**
>>>>>>> 2b07d158

><sup>1</sup> PMDK requires libndctl v63 or newer (to enable RAS features) by default. If you have such libndctl version but you don't want to depend on this API please build PMDK with NDCTL_USE_V63_API=n. For more information please check this issue pmem/issues#1039

### Windows

* **MS Visual Studio 2015**
* [Windows SDK 10.0.16299.15](https://developer.microsoft.com/en-us/windows/downloads/windows-10-sdk)
* **perl** (i.e. [StrawberryPerl](http://strawberryperl.com/))
* **PowerShell 5**

### FreeBSD

* **autoconf**
* **bash**
* **binutils**
* **coreutils**
* **e2fsprogs-libuuid**
* **gmake**
* **libunwind**
* **ncurses**<sup>4</sup>
* **pkgconf**

><sup>4</sup> The pkg version of ncurses is required for proper operation; the base version included in FreeBSD is not sufficient.


## Building vmem on Linux or FreeBSD

To build from source, clone this tree:
```
	$ git clone https://github.com/pmem/vmem
	$ cd vmem
```

For a stable version, checkout a [release tag](https://github.com/pmem/vmem/releases) as follows. Otherwise skip this step to build the latest development release.
```
	$ git checkout tags/1.6.1
```

Once the build system is setup, the Persistent Memory Development Kit is built using the `make` command at the top level:
```
	$ make
```
For FreeBSD, use `gmake` rather than `make`.

By default, all code is built with the `-Werror` flag, which fails
the whole build when the compiler emits any warning. This is very useful during
development, but can be annoying in deployment. If you want to **disable -Werror**,
use the EXTRA_CFLAGS variable:
```
	$ make EXTRA_CFLAGS="-Wno-error"
```
>or
```
	$ make EXTRA_CFLAGS="-Wno-error=$(type-of-warning)"
```

### Make Options

There are many options that follow `make`. If you want to invoke make with the same variables multiple times, you can create a user.mk file in the top level directory and put all variables there.
For example:
```
	$ cat user.mk
	EXTRA_CFLAGS_RELEASE = -ggdb -fno-omit-frame-pointer
	PATH += :$HOME/valgrind/bin
```
This feature is intended to be used only by developers and it may not work for all variables. Please do not file bug reports about it. Just fix it and make a PR.

**Built-in tests:** can be compiled and ran with different compiler. To do this, you must provide the `CC` and `CXX` variables. These variables are independent and setting `CC=clang` does not set `CXX=clang++`.
For example:
```
	$ make CC=clang CXX=clang++
```
Once make completes, all the libraries and examples are built. You can play with the library within the build tree, or install it locally on your machine. For information about running different types of tests, please refer to the [src/test/README](src/test/README).


**Installing the library** is convenient since it installs man pages and libraries in the standard system locations:
```
	(as root...)
	# make install
```

To install this library into **other locations**, you can use the `prefix` variable, e.g.:
```
	$ make install prefix=/usr/local
```
This will install files to /usr/local/lib, /usr/local/include /usr/local/share/man.

**Prepare library for packaging** can be done using the DESTDIR variable, e.g.:
```
	$ make install DESTDIR=/tmp
```
This will install files to /tmp/usr/lib, /tmp/usr/include /tmp/usr/share/man.

**Man pages** (groff files) are generated as part of the `install` rule. To generate the documentation separately, run:
```
	$ make doc
```
This call requires the following dependencies: **pandoc**. Pandoc is provided by the hs-pandoc package on FreeBSD.


**Install copy of source tree** can be done by specifying the path where you want it installed.
```
	$ make source DESTDIR=some_path
```
For this example, it will be installed at $(DESTDIR)/pmdk.

**Build rpm packages** on rpm-based distributions is done by:
```
	$ make rpm
```

To build rpm packages without running tests:
```
	$ make BUILD_PACKAGE_CHECK=n rpm
```
This requires **rpmbuild** to be installed.


**Build dpkg packages** on Debian-based distributions is done by:
```
	$ make dpkg
```

To build dpkg packages without running tests:
```
	$ make BUILD_PACKAGE_CHECK=n dpkg
```
This requires **devscripts** to be installed.

### Testing Libraries on Linux and FreeBSD

Before running the tests, you may need to prepare a test configuration file (src/test/testconfig.sh). Please see the available configuration settings in the example file [src/test/testconfig.sh.example](src/test/testconfig.sh.example).

To build and run the **unit tests**:
```
	$ make check
```

To run a specific **subset of tests**, run for example:
```
	$ make check TEST_TYPE=short TEST_BUILD=debug TEST_FS=pmem
```

To **modify the timeout** which is available for **check** type tests, run:
```
	$ make check TEST_TIME=1m
```
This will set the timeout to 1 minute.

Please refer to the **src/test/README** for more details on how to
run different types of tests.

### Memory Management Tools

The VMDK libraries support standard Valgrind DRD, Helgrind and Memcheck, as well as a PM-aware version of [Valgrind](https://github.com/pmem/valgrind) (not yet available for FreeBSD). By default, support for all tools is enabled. If you wish to disable it, supply the compiler with **VG_\<TOOL\>_ENABLED** flag set to 0, for example:
```
	$ make EXTRA_CFLAGS=-DVG_MEMCHECK_ENABLED=0
```

**VALGRIND_ENABLED** flag, when set to 0, disables all Valgrind tools
(drd, helgrind, memcheck and pmemcheck).

The **SANITIZE** flag allows the libraries to be tested with various
sanitizers. For example, to test the libraries with AddressSanitizer
and UndefinedBehaviorSanitizer, run:
```
	$ make SANITIZE=address,undefined clobber check
```

The address sanitizer is not supported for libvmmalloc on FreeBSD and will be ignored.

## Building vmem on Windows

Clone the vmem tree and open the solution:
```
	> git clone https://github.com/pmem/vmem
	> cd vmem/src
	> devenv VMEM.sln
```

Select the desired configuration (Debug or Release) and build the solution
(i.e. by pressing Ctrl-Shift-B).

### Testing Libraries on Windows

Before running the tests, you may need to prepare a test configuration file (src/test/testconfig.ps1). Please see the available configuration settings in the example file [src/test/testconfig.ps1.example](src/test/testconfig.ps1.example).

To **run the unit tests**, open the PowerShell console and type:
```
	> cd vmem/src/test
	> RUNTESTS.ps1
```

To run a specific **subset of tests**, run for example:
```
	> RUNTESTS.ps1 -b debug -t short
```

To run **just one test**, run for example:
```
	> RUNTESTS.ps1 -b debug -i pmem_is_pmem
```

To **modify the timeout**, run:
```
	> RUNTESTS.ps1 -o 3m
```
This will set the timeout to 3 minutes.

To **display all the possible options**, run:
```
	> RUNTESTS.ps1 -h
```

Please refer to the **[src/test/README](src/test/README)** for more details on how to run different types of tests.

### Experimental Support for 64-bit non-x86 architectures

There's generally no architecture-specific parts anywhere in these
libraries, but they have received no real testing outside of 64-bit x86.

## Contact Us

For more information on this library, contact
Marcin Slusarz (marcin.slusarz@intel.com),
Andy Rudoff (andy.rudoff@intel.com), or post to our
[Google group](http://groups.google.com/group/pmem).<|MERGE_RESOLUTION|>--- conflicted
+++ resolved
@@ -1,18 +1,9 @@
 # **libvmem and libvmmalloc: malloc-like volatile allocations**
 
-<<<<<<< HEAD
 **libvmem** and **libvmmalloc** are a couple of libraries for
 using persistent memory for malloc-like volatile uses.  They have
 historically been a part of [PMDK](https://pmem.io/pmdk) despite being
 solely for volatile uses.
-=======
-[![Build Status](https://travis-ci.org/pmem/pmdk.svg?branch=master)](https://travis-ci.org/pmem/pmdk)
-[![Build status](https://ci.appveyor.com/api/projects/status/u2l1db7ucl5ktq10/branch/master?svg=true&pr=false)](https://ci.appveyor.com/project/pmem/pmdk/branch/master)
-[![Build status](https://api.cirrus-ci.com/github/pmem/pmdk.svg)](https://cirrus-ci.com/github/pmem/pmdk/master)
-[![Coverity Scan Build Status](https://img.shields.io/coverity/scan/3015.svg)](https://scan.coverity.com/projects/pmem-pmdk)
-[![PMDK release version](https://img.shields.io/github/release/pmem/pmdk.svg?sort=semver)](https://github.com/pmem/pmdk/releases/1.6.1)
-[![Coverage Status](https://codecov.io/github/pmem/pmdk/coverage.svg?branch=master)](https://codecov.io/gh/pmem/pmdk/branch/master)
->>>>>>> 2b07d158
 
 Both of these libraries are considered code-complete and mature.  You may
 want consider using [memkind](https://github.com/memkind/memkind) instead
@@ -46,37 +37,11 @@
 
 ## Libraries
 Available Libraries:
-<<<<<<< HEAD
 - [libvmem](http://pmem.io/pmdk/libvmem/):  turns a pool of persistent memory into a volatile memory pool, similar to the system heap but kept separate and with its own malloc-style API.
-=======
-- [libpmem](http://pmem.io/pmdk/libpmem/):  provides low level persistent memory support
-
-- [libpmemobj](http://pmem.io/pmdk/libpmemobj/):  provides a transactional object store, providing memory allocation, transactions, and general facilities for persistent memory programming.
-
-- [libpmemblk](http://pmem.io/pmdk/libpmemblk/):  supports arrays of pmem-resident blocks, all the same size, that are atomically updated.
-
-- [libpmemlog](http://pmem.io/pmdk/libpmemlog/):  provides a pmem-resident log file.
-
-- [libvmem](http://pmem.io/pmdk/libvmem/):  turns a pool of persistent memory into a volatile memory pool, similar to the system heap but kept separate and with its own malloc-style API. It is not actively developed and is deprecated -- we recommended to use [libmemkind](https://github.com/memkind/memkind) in new code instead.
-
-- [libvmmalloc](http://pmem.io/pmdk/libvmmalloc/)<sup>1</sup>:  transparently converts all the dynamic memory allocations into persistent memory allocations. Just like libvmem, it is no longer actively developed and is deprecated.
-
-- [libpmempool](http://pmem.io/pmdk/libpmempool/):  provides support for off-line pool management and diagnostics.
-
-- [librpmem](http://pmem.io/pmdk/librpmem/)<sup>1</sup>:  provides low-level support for remote access to persistent memory utilizing RDMA-capable RNICs.
->>>>>>> 2b07d158
 
 - [libvmmalloc](http://pmem.io/pmdk/libvmmalloc/)<sup>1</sup>:  transparently converts all the dynamic memory allocations into persistent memory allocations.
 
-<<<<<<< HEAD
 Currently these libraries only work on 64-bit Linux, Windows<sup>2</sup>, and 64-bit FreeBSD 11+.
-=======
-- [pmempool](http://pmem.io/pmdk/pmempool/): Manage and analyze persistent memory pools with this stand-alone utility
-
-- [pmemcheck](http://pmem.io/2015/07/17/pmemcheck-basic.html): Use dynamic runtime analysis with an enhanced version of Valgrind for use with persistent memory.
-
-Currently these libraries only work on 64-bit Linux, Windows<sup>2</sup>, and 64-bit FreeBSD 11+<sup>3</sup>.
->>>>>>> 2b07d158
 For information on how these libraries are licensed, see our [LICENSE](LICENSE) file.
 
 ><sup>1</sup> Not supported on Windows.
@@ -117,16 +82,6 @@
 
 * **autoconf**
 * **pkg-config**
-<<<<<<< HEAD
-=======
-* **libndctl-devel** (v60.1 or later)<sup>1</sup>
-* **libdaxctl-devel** (v60.1 or later)
-
-The following packages are required only by selected PMDK components
-or features:
-
-* **libfabric** (v1.4.2 or later) -- required by **librpmem**
->>>>>>> 2b07d158
 
 ><sup>1</sup> PMDK requires libndctl v63 or newer (to enable RAS features) by default. If you have such libndctl version but you don't want to depend on this API please build PMDK with NDCTL_USE_V63_API=n. For more information please check this issue pmem/issues#1039
 
