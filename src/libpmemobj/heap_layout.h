/*
 * Copyright 2015-2016, Intel Corporation
 *
 * Redistribution and use in source and binary forms, with or without
 * modification, are permitted provided that the following conditions
 * are met:
 *
 *     * Redistributions of source code must retain the above copyright
 *       notice, this list of conditions and the following disclaimer.
 *
 *     * Redistributions in binary form must reproduce the above copyright
 *       notice, this list of conditions and the following disclaimer in
 *       the documentation and/or other materials provided with the
 *       distribution.
 *
 *     * Neither the name of the copyright holder nor the names of its
 *       contributors may be used to endorse or promote products derived
 *       from this software without specific prior written permission.
 *
 * THIS SOFTWARE IS PROVIDED BY THE COPYRIGHT HOLDERS AND CONTRIBUTORS
 * "AS IS" AND ANY EXPRESS OR IMPLIED WARRANTIES, INCLUDING, BUT NOT
 * LIMITED TO, THE IMPLIED WARRANTIES OF MERCHANTABILITY AND FITNESS FOR
 * A PARTICULAR PURPOSE ARE DISCLAIMED. IN NO EVENT SHALL THE COPYRIGHT
 * OWNER OR CONTRIBUTORS BE LIABLE FOR ANY DIRECT, INDIRECT, INCIDENTAL,
 * SPECIAL, EXEMPLARY, OR CONSEQUENTIAL DAMAGES (INCLUDING, BUT NOT
 * LIMITED TO, PROCUREMENT OF SUBSTITUTE GOODS OR SERVICES; LOSS OF USE,
 * DATA, OR PROFITS; OR BUSINESS INTERRUPTION) HOWEVER CAUSED AND ON ANY
 * THEORY OF LIABILITY, WHETHER IN CONTRACT, STRICT LIABILITY, OR TORT
 * (INCLUDING NEGLIGENCE OR OTHERWISE) ARISING IN ANY WAY OUT OF THE USE
 * OF THIS SOFTWARE, EVEN IF ADVISED OF THE POSSIBILITY OF SUCH DAMAGE.
 */

/*
 * heap_layout.h -- internal definitions for heap layout
 */

#define	HEAP_MAJOR 1
#define	HEAP_MINOR 0

#define	MAX_CHUNK (UINT16_MAX - 7) /* has to be multiple of 8 */
#define	CHUNKSIZE ((size_t)1024 * 256)	/* 256 kilobytes */
#define	MAX_MEMORY_BLOCK_SIZE (MAX_CHUNK * CHUNKSIZE)
#define	HEAP_SIGNATURE_LEN 16
#define	HEAP_SIGNATURE "MEMORY_HEAP_HDR\0"
#define	ZONE_HEADER_MAGIC 0xC3F0A2D2
<<<<<<< HEAD
#define	ZONE_MIN_SIZE (sizeof (struct zone))
#define	ZONE_MAX_SIZE (sizeof (struct zone)\
			+ sizeof (struct chunk) * (MAX_CHUNK - 1))
=======
#define	ZONE_MIN_SIZE (sizeof (struct zone) + sizeof (struct chunk))
#define	ZONE_MAX_SIZE (sizeof (struct zone) + sizeof (struct chunk) * MAX_CHUNK)
>>>>>>> 2472b257
#define	HEAP_MIN_SIZE (sizeof (struct heap_layout) + ZONE_MIN_SIZE)
#define	REDO_LOG_SIZE 4
#define	BITS_PER_VALUE 64U
#define	MAX_CACHELINE_ALIGNMENT 40 /* run alignment, 5 cachelines */
#define	RUN_METASIZE (MAX_CACHELINE_ALIGNMENT * 8)
#define	MAX_BITMAP_VALUES (MAX_CACHELINE_ALIGNMENT - 2)
#define	RUN_BITMAP_SIZE (BITS_PER_VALUE * MAX_BITMAP_VALUES)
#define	RUNSIZE (CHUNKSIZE - RUN_METASIZE)
#define	MIN_RUN_SIZE 128

#define	ZID_TO_ZONE(layoutp, zone_id)\
<<<<<<< HEAD
	((struct zone *)((uintptr_t)(((struct heap_layout *)(layoutp))->zones)\
=======
	((struct zone *)((uintptr_t)&(((struct heap_layout *)(layoutp))->zone0)\
>>>>>>> 2472b257
					+ ZONE_MAX_SIZE * (zone_id)))

enum chunk_flags {
	CHUNK_FLAG_ZEROED	=	0x0001,
	CHUNK_RUN_ACTIVE	=	0x0002
};

enum chunk_type {
	CHUNK_TYPE_UNKNOWN,
	CHUNK_TYPE_FOOTER, /* not actual chunk type */
	CHUNK_TYPE_FREE,
	CHUNK_TYPE_USED,
	CHUNK_TYPE_RUN,

	MAX_CHUNK_TYPE
};

struct chunk {
	uint8_t data[CHUNKSIZE];
};

struct chunk_run {
	uint64_t block_size;
	uint64_t bucket_vptr; /* runtime information */
	uint64_t bitmap[MAX_BITMAP_VALUES];
	uint8_t data[RUNSIZE];
};

struct chunk_header {
	uint16_t type;
	uint16_t flags;
	uint32_t size_idx;
};

struct zone_header {
	uint32_t magic;
	uint32_t size_idx;
	uint8_t reserved[56];
};

struct zone {
	struct zone_header header;
	struct chunk_header chunk_headers[MAX_CHUNK];
<<<<<<< HEAD
	struct chunk chunks[1];
=======
	struct chunk chunks[];
>>>>>>> 2472b257
};

struct heap_header {
	char signature[HEAP_SIGNATURE_LEN];
	uint64_t major;
	uint64_t minor;
	uint64_t size;
	uint64_t chunksize;
	uint64_t chunks_per_zone;
	uint8_t reserved[960];
	uint64_t checksum;
};

struct heap_layout {
	struct heap_header header;
	struct zone zone0;	/* first element of zones array */
};

struct allocation_header {
	uint32_t zone_id;
	uint32_t chunk_id;
	uint64_t size;
};

struct allocator_lane_section {
	struct redo_log redo[REDO_LOG_SIZE];
};<|MERGE_RESOLUTION|>--- conflicted
+++ resolved
@@ -43,14 +43,8 @@
 #define	HEAP_SIGNATURE_LEN 16
 #define	HEAP_SIGNATURE "MEMORY_HEAP_HDR\0"
 #define	ZONE_HEADER_MAGIC 0xC3F0A2D2
-<<<<<<< HEAD
-#define	ZONE_MIN_SIZE (sizeof (struct zone))
-#define	ZONE_MAX_SIZE (sizeof (struct zone)\
-			+ sizeof (struct chunk) * (MAX_CHUNK - 1))
-=======
 #define	ZONE_MIN_SIZE (sizeof (struct zone) + sizeof (struct chunk))
 #define	ZONE_MAX_SIZE (sizeof (struct zone) + sizeof (struct chunk) * MAX_CHUNK)
->>>>>>> 2472b257
 #define	HEAP_MIN_SIZE (sizeof (struct heap_layout) + ZONE_MIN_SIZE)
 #define	REDO_LOG_SIZE 4
 #define	BITS_PER_VALUE 64U
@@ -62,11 +56,7 @@
 #define	MIN_RUN_SIZE 128
 
 #define	ZID_TO_ZONE(layoutp, zone_id)\
-<<<<<<< HEAD
-	((struct zone *)((uintptr_t)(((struct heap_layout *)(layoutp))->zones)\
-=======
 	((struct zone *)((uintptr_t)&(((struct heap_layout *)(layoutp))->zone0)\
->>>>>>> 2472b257
 					+ ZONE_MAX_SIZE * (zone_id)))
 
 enum chunk_flags {
@@ -110,11 +100,7 @@
 struct zone {
 	struct zone_header header;
 	struct chunk_header chunk_headers[MAX_CHUNK];
-<<<<<<< HEAD
-	struct chunk chunks[1];
-=======
 	struct chunk chunks[];
->>>>>>> 2472b257
 };
 
 struct heap_header {
