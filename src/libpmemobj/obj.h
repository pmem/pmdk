/*
 * Copyright 2014-2016, Intel Corporation
 *
 * Redistribution and use in source and binary forms, with or without
 * modification, are permitted provided that the following conditions
 * are met:
 *
 *     * Redistributions of source code must retain the above copyright
 *       notice, this list of conditions and the following disclaimer.
 *
 *     * Redistributions in binary form must reproduce the above copyright
 *       notice, this list of conditions and the following disclaimer in
 *       the documentation and/or other materials provided with the
 *       distribution.
 *
 *     * Neither the name of the copyright holder nor the names of its
 *       contributors may be used to endorse or promote products derived
 *       from this software without specific prior written permission.
 *
 * THIS SOFTWARE IS PROVIDED BY THE COPYRIGHT HOLDERS AND CONTRIBUTORS
 * "AS IS" AND ANY EXPRESS OR IMPLIED WARRANTIES, INCLUDING, BUT NOT
 * LIMITED TO, THE IMPLIED WARRANTIES OF MERCHANTABILITY AND FITNESS FOR
 * A PARTICULAR PURPOSE ARE DISCLAIMED. IN NO EVENT SHALL THE COPYRIGHT
 * OWNER OR CONTRIBUTORS BE LIABLE FOR ANY DIRECT, INDIRECT, INCIDENTAL,
 * SPECIAL, EXEMPLARY, OR CONSEQUENTIAL DAMAGES (INCLUDING, BUT NOT
 * LIMITED TO, PROCUREMENT OF SUBSTITUTE GOODS OR SERVICES; LOSS OF USE,
 * DATA, OR PROFITS; OR BUSINESS INTERRUPTION) HOWEVER CAUSED AND ON ANY
 * THEORY OF LIABILITY, WHETHER IN CONTRACT, STRICT LIABILITY, OR TORT
 * (INCLUDING NEGLIGENCE OR OTHERWISE) ARISING IN ANY WAY OUT OF THE USE
 * OF THIS SOFTWARE, EVEN IF ADVISED OF THE POSSIBILITY OF SUCH DAMAGE.
 */

/*
 * obj.h -- internal definitions for obj module
 */

#include <stddef.h>
#include "libpmemobj.h"

#define	PMEMOBJ_LOG_PREFIX "libpmemobj"
#define	PMEMOBJ_LOG_LEVEL_VAR "PMEMOBJ_LOG_LEVEL"
#define	PMEMOBJ_LOG_FILE_VAR "PMEMOBJ_LOG_FILE"

/* attributes of the obj memory pool format for the pool header */
#define	OBJ_HDR_SIG "PMEMOBJ"	/* must be 8 bytes including '\0' */
#define	OBJ_FORMAT_MAJOR 1
#define	OBJ_FORMAT_COMPAT 0x0000
#define	OBJ_FORMAT_INCOMPAT 0x0000
#define	OBJ_FORMAT_RO_COMPAT 0x0000

/* size of the persistent part of PMEMOBJ pool descriptor (2kB) */
#define	OBJ_DSC_P_SIZE		2048
/* size of unused part of the persistent part of PMEMOBJ pool descriptor */
#define	OBJ_DSC_P_UNUSED	(OBJ_DSC_P_SIZE - PMEMOBJ_MAX_LAYOUT - 40)

#define	OBJ_LANES_OFFSET	8192	/* lanes offset (8kB) */
#define	OBJ_NLANES		1024	/* number of lanes */

/*
 * To make sure that the range cache does not needlessly waste memory in the
 * allocator, the values set here must very closely match allocation class
 * sizes. A good value to aim for is multiples of 1024 bytes.
 */
#define	MAX_CACHED_RANGE_SIZE 32
#define	MAX_CACHED_RANGES 169

#define	OBJ_OOB_SIZE		(sizeof (struct oob_header))
#define	OBJ_OFF_TO_PTR(pop, off) ((void *)((uintptr_t)(pop) + (off)))
#define	OBJ_PTR_TO_OFF(pop, ptr) ((uintptr_t)(ptr) - (uintptr_t)(pop))
#define	OBJ_OID_IS_NULL(oid)	((oid).off == 0)
#define	OBJ_LIST_EMPTY(head)	OBJ_OID_IS_NULL((head)->pe_first)
#define	OBJ_OFF_FROM_HEAP(pop, off)\
	((off) >= (pop)->heap_offset &&\
	(off) < (pop)->heap_offset + (pop)->heap_size)
#define	OBJ_OFF_FROM_LANES(pop, off)\
	((off) >= (pop)->lanes_offset &&\
	(off) < (pop)->lanes_offset +\
	(pop)->nlanes * sizeof (struct lane_layout))

#define	OBJ_OFF_IS_VALID(pop, off)\
	((OBJ_OFF_FROM_HEAP(pop, off) ||\
	(OBJ_PTR_TO_OFF(pop, &pop->root_offset) == off)) ||\
	(OBJ_OFF_FROM_LANES(pop, off)))

#define	OBJ_PTR_IS_VALID(pop, ptr)\
	OBJ_OFF_IS_VALID(pop, OBJ_PTR_TO_OFF(pop, ptr))

#define	OOB_HEADER_FROM_OFF(pop, off)\
	((struct oob_header *)((uintptr_t)(pop) + (off) - OBJ_OOB_SIZE))

#define	OOB_HEADER_FROM_OID(pop, oid)\
	((struct oob_header *)((uintptr_t)(pop) + (oid).off - OBJ_OOB_SIZE))

#define	OBJ_OID_IS_IN_UNDO_LOG(pop, oid)\
	(OOB_HEADER_FROM_OID(pop, oid)->oob.pe_next.off != 0 &&\
	OOB_HEADER_FROM_OID(pop, oid)->oob.pe_prev.off != 0)

#define	OOB_HEADER_FROM_PTR(ptr)\
	((struct oob_header *)((uintptr_t)(ptr) - OBJ_OOB_SIZE))

#define	OOB_OFFSET_OF(oid, field)\
	((oid).off - OBJ_OOB_SIZE + offsetof(struct oob_header, field))

#define	OBJ_STORE_ITEM_PADDING\
	(_POBJ_CL_ALIGNMENT - (sizeof (struct list_head) % _POBJ_CL_ALIGNMENT))

typedef void (*persist_local_fn)(const void *, size_t);
typedef void (*flush_local_fn)(const void *, size_t);
typedef void (*drain_local_fn)(void);
typedef void *(*memcpy_local_fn)(void *dest, const void *src, size_t len);
typedef void *(*memset_local_fn)(void *dest, int c, size_t len);

typedef void (*persist_fn)(PMEMobjpool *pop, const void *, size_t);
typedef void (*flush_fn)(PMEMobjpool *pop, const void *, size_t);
typedef void (*drain_fn)(PMEMobjpool *pop);
typedef void *(*memcpy_fn)(PMEMobjpool *pop, void *dest, const void *src,
					size_t len);
typedef void *(*memset_fn)(PMEMobjpool *pop, void *dest, int c, size_t len);

extern unsigned long Pagesize;

typedef uint64_t type_num_t;

struct pmemobjpool {
	struct pool_hdr hdr;	/* memory pool header */

	/* persistent part of PMEMOBJ pool descriptor (2kB) */
	char layout[PMEMOBJ_MAX_LAYOUT];
	uint64_t lanes_offset;
	uint64_t nlanes;
	uint64_t heap_offset;
	uint64_t heap_size;
	unsigned char unused[OBJ_DSC_P_UNUSED]; /* must be zero */
	uint64_t checksum;	/* checksum of above fields */

	uint64_t root_offset;

	/* unique runID for this program run - persistent but not checksummed */
	uint64_t run_id;

	/* some run-time state, allocated out of memory pool... */
	void *addr;		/* mapped region */
	size_t size;		/* size of mapped region */
	int is_pmem;		/* true if pool is PMEM */
	int rdonly;		/* true if pool is opened read-only */
	struct pmalloc_heap *heap; /* allocator heap */
	struct lane *lanes;
	pthread_mutex_t *lane_locks;
	uint64_t uuid_lo;

	struct pmemobjpool *replica;	/* next replica */

	/* per-replica functions: pmem or non-pmem */
	persist_local_fn persist_local;	/* persist function */
	flush_local_fn flush_local;	/* flush function */
	drain_local_fn drain_local;	/* drain function */
	memcpy_local_fn memcpy_persist_local; /* persistent memcpy function */
	memset_local_fn memset_persist_local; /* persistent memset function */

	/* for 'master' replica: with or without data replication */
	persist_fn persist;	/* persist function */
	flush_fn flush;		/* flush function */
	drain_fn drain;		/* drain function */
	memcpy_fn memcpy_persist; /* persistent memcpy function */
	memset_fn memset_persist; /* persistent memset function */

	PMEMmutex rootlock;	/* root object lock */
	int is_master_replica;
	char unused2[1816];
};

/*
 * Stored in the 'size' field of oobh header, determines whether the object
 * is internal or not. Internal objects are skipped in pmemobj iteration
 * functions.
 */
#define	OBJ_INTERNAL_OBJECT_MASK ((1ULL) << 63)

/*
 * Out-Of-Band Header - it is padded to 48B to fit one cache line (64B)
 * together with allocator's header (of size 16B) located just before it.
 */
struct oob_header {
	struct list_entry oob;

	/* used only in root object, last bit used as a mask */
	size_t size;

	uint64_t type_num;
};

enum internal_type {
	TYPE_NONE,
	TYPE_ALLOCATED,

	MAX_INTERNAL_TYPE
};

enum tx_state {
	TX_STATE_NONE = 0,
	TX_STATE_COMMITTED = 1,
};

struct tx_range {
	uint64_t offset;
	uint64_t size;
	uint8_t data[];
};

struct tx_range_cache {
	struct { /* compatible with struct tx_range */
		uint64_t offset;
		uint64_t size;
		uint8_t data[MAX_CACHED_RANGE_SIZE];
	} range[MAX_CACHED_RANGES];
};

struct lane_tx_layout {
	uint64_t state;
	struct list_head undo_alloc;
	struct list_head undo_free;
	struct list_head undo_set;
	struct list_head undo_set_cache;
};

static inline PMEMoid
oob_list_next(PMEMobjpool *pop, struct list_head *head, PMEMoid oid)
{
	struct oob_header *oobh = OOB_HEADER_FROM_OID(pop, oid);
	if (head->pe_first.off == oobh->oob.pe_next.off)
		return OID_NULL;

	return oobh->oob.pe_next;
}

static inline PMEMoid
oob_list_last(PMEMobjpool *pop, struct list_head *head)
{
	if (OBJ_OID_IS_NULL(head->pe_first))
		return OID_NULL;

	struct oob_header *oobh = OOB_HEADER_FROM_OID(pop, head->pe_first);
	return oobh->oob.pe_prev;
}

/*
 * pmemobj_get_uuid_lo -- (internal) evaluates XOR sum of least significant
 * 8 bytes with most significant 8 bytes.
 */
static inline uint64_t
pmemobj_get_uuid_lo(PMEMobjpool *pop)
{
	uint64_t uuid_lo = 0;

	for (int i = 0; i < 8; i++) {
		uuid_lo = (uuid_lo << 8) |
			(pop->hdr.poolset_uuid[i] ^
				pop->hdr.poolset_uuid[8 + i]);
	}

	return uuid_lo;
}

<<<<<<< HEAD
=======
/*
 * OBJ_OID_IS_VALID -- (internal) checks if 'oid' is valid
 */
>>>>>>> 2472b257
static inline int
OBJ_OID_IS_VALID(PMEMobjpool *pop, PMEMoid oid)
{
	return OBJ_OID_IS_NULL(oid) ||
<<<<<<< HEAD
		(oid.pool_uuid_lo == (pop)->uuid_lo &&
		oid.off >= (pop)->heap_offset &&
		oid.off < (pop)->heap_offset + (pop)->heap_size);
=======
		(oid.pool_uuid_lo == pop->uuid_lo &&
		    oid.off >= pop->heap_offset &&
		    oid.off < pop->heap_offset + pop->heap_size);
>>>>>>> 2472b257
}

void obj_init(void);
void obj_fini(void);<|MERGE_RESOLUTION|>--- conflicted
+++ resolved
@@ -261,25 +261,16 @@
 	return uuid_lo;
 }
 
-<<<<<<< HEAD
-=======
 /*
  * OBJ_OID_IS_VALID -- (internal) checks if 'oid' is valid
  */
->>>>>>> 2472b257
 static inline int
 OBJ_OID_IS_VALID(PMEMobjpool *pop, PMEMoid oid)
 {
 	return OBJ_OID_IS_NULL(oid) ||
-<<<<<<< HEAD
-		(oid.pool_uuid_lo == (pop)->uuid_lo &&
-		oid.off >= (pop)->heap_offset &&
-		oid.off < (pop)->heap_offset + (pop)->heap_size);
-=======
 		(oid.pool_uuid_lo == pop->uuid_lo &&
 		    oid.off >= pop->heap_offset &&
 		    oid.off < pop->heap_offset + pop->heap_size);
->>>>>>> 2472b257
 }
 
 void obj_init(void);
