--- conflicted
+++ resolved
@@ -1,9 +1,5 @@
 // SPDX-License-Identifier: BSD-3-Clause
-<<<<<<< HEAD
-/* Copyright 2015-2021, Intel Corporation */
-=======
 /* Copyright 2015-2022, Intel Corporation */
->>>>>>> 5cc7f355
 
 /*
  * palloc.c -- implementation of pmalloc POSIX-like API
