/* SPDX-License-Identifier: BSD-3-Clause */
/* Copyright 2014-2022, Intel Corporation */

/*
 * btt_layout.h -- block translation table on-media layout definitions
 */

/*
 * Layout of BTT info block.  All integers are stored little-endian.
 */

#ifndef BTT_LAYOUT_H
#define BTT_LAYOUT_H 1

#ifdef __cplusplus
extern "C" {
#endif

#define BTT_ALIGNMENT ((uintptr_t)4096)	/* alignment of all BTT structures */
#define BTTINFO_SIG_LEN 16
#define BTTINFO_UUID_LEN 16
#define BTTINFO_UNUSED_LEN 3968
#define BTTINFO_SIG		"BTT_ARENA_INFO\0"

struct btt_info {
	char sig[BTTINFO_SIG_LEN];	/* must be "BTT_ARENA_INFO\0\0" */
	uint8_t uuid[BTTINFO_UUID_LEN];	/* BTT UUID */
	uint8_t parent_uuid[BTTINFO_UUID_LEN];	/* UUID of container */
	uint32_t flags;			/* see flag bits below */
	uint16_t major;			/* major version */
	uint16_t minor;			/* minor version */
	uint32_t external_lbasize;	/* advertised LBA size (bytes) */
	uint32_t external_nlba;		/* advertised LBAs in this arena */
	uint32_t internal_lbasize;	/* size of data area blocks (bytes) */
	uint32_t internal_nlba;		/* number of blocks in data area */
	uint32_t nfree;			/* number of free blocks */
	uint32_t infosize;		/* size of this info block */

	/*
	 * The following offsets are relative to the beginning of
	 * the btt_info block.
	 */
	uint64_t nextoff;		/* offset to next arena (or zero) */
	uint64_t dataoff;		/* offset to arena data area */
	uint64_t mapoff;		/* offset to area map */
	uint64_t flogoff;		/* offset to area flog */
	uint64_t infooff;		/* offset to backup info block */

	char unused[BTTINFO_UNUSED_LEN];	/* must be zero */

	uint64_t checksum;		/* Fletcher64 of all fields */
};

/*
 * Definitions for flags mask for btt_info structure above.
 */
#define BTTINFO_FLAG_ERROR	0x00000001 /* error state (read-only) */
#define BTTINFO_FLAG_ERROR_MASK	0x00000001 /* all error bits */

/*
 * Current on-media format versions.
 */
<<<<<<< HEAD
/*
 * #define BTTINFO_MAJOR_VERSION 1
 */
=======
#define BTTINFO_MINOR_VERSION 1
>>>>>>> 5d0f98bd
#define  BTTINFO_MAJOR_VERSION 2
#define BTTINFO_MINOR_VERSION 1


/*
 * Layout of a BTT "flog" entry.  All integers are stored little-endian.
 *
 * The "nfree" field in the BTT info block determines how many of these
 * flog entries there are, and each entry consists of two of the following
 * structs (entry updates alternate between the two structs), padded up
 * to a cache line boundary to isolate adjacent updates.
 */

#define BTT_FLOG_PAIR_ALIGN ((uintptr_t)64)

struct btt_flog {
	uint32_t lba;		/* last pre-map LBA using this entry */
	uint32_t old_map;	/* old post-map LBA (the freed block) */
	uint32_t new_map;	/* new post-map LBA */
	uint32_t seq;		/* sequence number (01, 10, 11) */
};

/*
 * Layout of a BTT "map" entry.  4-byte internal LBA offset, little-endian.
 */
#define BTT_MAP_ENTRY_SIZE 4
#define BTT_MAP_ENTRY_ERROR 0x40000000U
#define BTT_MAP_ENTRY_ZERO 0x80000000U
#define BTT_MAP_ENTRY_NORMAL 0xC0000000U
#define BTT_MAP_ENTRY_LBA_MASK 0x3fffffffU
#define BTT_MAP_LOCK_ALIGN ((uintptr_t)64)

/*
 * BTT layout properties...
 */
#define BTT_MIN_SIZE ((1u << 20) * 16)
#define BTT_MAX_ARENA (1ull << 39) /* 512GB per arena */
#define BTT_MIN_LBA_SIZE (size_t)512
#define BTT_INTERNAL_LBA_ALIGNMENT 256U

<<<<<<< HEAD
#define BTT_DEFAULT_NFREE 256
=======
#define BTT_DEFAULT_NFREE 32
>>>>>>> 5d0f98bd

#ifdef __cplusplus
}
#endif

#endif<|MERGE_RESOLUTION|>--- conflicted
+++ resolved
@@ -60,13 +60,9 @@
 /*
  * Current on-media format versions.
  */
-<<<<<<< HEAD
 /*
  * #define BTTINFO_MAJOR_VERSION 1
  */
-=======
-#define BTTINFO_MINOR_VERSION 1
->>>>>>> 5d0f98bd
 #define  BTTINFO_MAJOR_VERSION 2
 #define BTTINFO_MINOR_VERSION 1
 
@@ -107,11 +103,7 @@
 #define BTT_MIN_LBA_SIZE (size_t)512
 #define BTT_INTERNAL_LBA_ALIGNMENT 256U
 
-<<<<<<< HEAD
 #define BTT_DEFAULT_NFREE 256
-=======
-#define BTT_DEFAULT_NFREE 32
->>>>>>> 5d0f98bd
 
 #ifdef __cplusplus
 }
