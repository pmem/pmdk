--- conflicted
+++ resolved
@@ -168,17 +168,9 @@
 
 	const char *path = argv[2];
 
-<<<<<<< HEAD
 	PMEMblkpool *handle;
 	if ((handle = pmemblk_pool_open(path, Bsize)) == NULL)
 		FATAL("!%s: pmemblk_pool_open", path);
-=======
-	PMEMblk *handle;
-	if ((handle = pmemblk_map(fd, Bsize)) == NULL)
-		FATAL("!%s: pmemblk_map", argv[2]);
-
-	CLOSE(fd);
->>>>>>> 433fb5f8
 
 	OUT("%s block size %zu usable blocks %zu",
 			argv[1], Bsize, pmemblk_nblock(handle));
