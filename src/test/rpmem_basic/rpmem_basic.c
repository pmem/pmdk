--- conflicted
+++ resolved
@@ -444,13 +444,8 @@
 	uint8_t *buff = (uint8_t *)((uintptr_t)pool->pool + POOL_HDR_SIZE);
 	size_t buff_size = pool->size - POOL_HDR_SIZE;
 
-<<<<<<< HEAD
-	ret = rpmem_read(pool->rpp, buff, 0, buff_size, 0);
+	ret = rpmem_read(pool->rpp, buff, POOL_HDR_SIZE, buff_size, 0);
 	check_return_and_errno(ret, pool->error_must_occur, pool->exp_errno);
-=======
-	ret = rpmem_read(pool->rpp, buff, POOL_HDR_SIZE, buff_size, 0);
-	check_return_and_errno(ret, pool->exp_errno);
->>>>>>> 76752eec
 
 	if (ret == 0) {
 		for (size_t i = 0; i < buff_size; i++) {
