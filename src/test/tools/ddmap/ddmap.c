/*
 * Copyright 2014-2017, Intel Corporation
 *
 * Redistribution and use in source and binary forms, with or without
 * modification, are permitted provided that the following conditions
 * are met:
 *
 *     * Redistributions of source code must retain the above copyright
 *       notice, this list of conditions and the following disclaimer.
 *
 *     * Redistributions in binary form must reproduce the above copyright
 *       notice, this list of conditions and the following disclaimer in
 *       the documentation and/or other materials provided with the
 *       distribution.
 *
 *     * Neither the name of the copyright holder nor the names of its
 *       contributors may be used to endorse or promote products derived
 *       from this software without specific prior written permission.
 *
 * THIS SOFTWARE IS PROVIDED BY THE COPYRIGHT HOLDERS AND CONTRIBUTORS
 * "AS IS" AND ANY EXPRESS OR IMPLIED WARRANTIES, INCLUDING, BUT NOT
 * LIMITED TO, THE IMPLIED WARRANTIES OF MERCHANTABILITY AND FITNESS FOR
 * A PARTICULAR PURPOSE ARE DISCLAIMED. IN NO EVENT SHALL THE COPYRIGHT
 * OWNER OR CONTRIBUTORS BE LIABLE FOR ANY DIRECT, INDIRECT, INCIDENTAL,
 * SPECIAL, EXEMPLARY, OR CONSEQUENTIAL DAMAGES (INCLUDING, BUT NOT
 * LIMITED TO, PROCUREMENT OF SUBSTITUTE GOODS OR SERVICES; LOSS OF USE,
 * DATA, OR PROFITS; OR BUSINESS INTERRUPTION) HOWEVER CAUSED AND ON ANY
 * THEORY OF LIABILITY, WHETHER IN CONTRACT, STRICT LIABILITY, OR TORT
 * (INCLUDING NEGLIGENCE OR OTHERWISE) ARISING IN ANY WAY OUT OF THE USE
 * OF THIS SOFTWARE, EVEN IF ADVISED OF THE POSSIBILITY OF SUCH DAMAGE.
 */

/*
 * ddmap.c -- simple app for reading and writing data from/to a regular file or
 *	dax device using mmap instead of file io API
 */

#include <stdio.h>
#include <unistd.h>
#include <getopt.h>
#include <stdlib.h>
#include <sys/mman.h>
#include <errno.h>
#include <fcntl.h>
#include <inttypes.h>
#include "common.h"
#include "output.h"
#include "mmap.h"
#include "file.h"
#include "util.h"
#include "os.h"

/*
 * ddmap_context -- context and arguments
 */
struct ddmap_context {
	char *file_in;	/* input file name */
	char *file_out;	/* output file name */
	char *str;	/* string data to write */
	off_t offset;	/* offset from beginning of file for read/write */
			/* operations */
<<<<<<< HEAD
	size_t len;		/* number of bytes to read */
	int checksum;	/* compute checksum */
=======
	size_t len;	/* number of bytes to read */
	int checksum; /* compute checksum */
>>>>>>> ccbe31d9
};

/*
 * the default context, with all fields initialized to zero or NULL
 */
static struct ddmap_context ddmap_default;

/*
 * print_usage -- print short description of usage
 */
static void
print_usage(void)
{
	printf("Usage: ddmap [option] ...\n");
	printf("Valid options:\n");
	printf("-i FILE           - read from FILE\n");
	printf("-o FILE           - write to FILE\n");
	printf("-d STRING         - STRING to be written\n");
	printf("-s N              - skip N bytes at start of input/output\n");
	printf("-l N              - read or write up to N bytes at a time\n");
	printf("-c                - compute checksum\n");
	printf("-h                - print this usage info\n");
}

/*
 * long_options -- command line options
 */
static const struct option long_options[] = {
	{"input-file",	required_argument,	NULL,	'i'},
	{"output-file",	required_argument,	NULL,	'o'},
	{"string",	required_argument,	NULL,	'd'},
	{"offset",	required_argument,	NULL,	's'},
	{"length",	required_argument,	NULL,	'l'},
<<<<<<< HEAD
	{"checksum",	no_argument,		NULL, 	'c'},
=======
	{"checksum", no_argument,       NULL, 	'c'},
>>>>>>> ccbe31d9
	{"help",	 no_argument,		NULL,	'h'},
	{NULL,		0,			NULL,	 0 },
};

/*
 * ddmap_print_bytes -- (internal) print array of bytes to stdout;
 *	printable ASCII characters are printed normally,
 *	NUL character is printed as a little circle (the degree symbol),
 *	non-printable ASCII characters are printed as centered dots
 */
static void
ddmap_print_bytes(const char *data, size_t len)
{
	for (size_t i = 0; i < len; ++i) {
		if (data[i] == '\0')
			/* print the degree symbol for NUL */
			printf("\u00B0");
		else if (data[i] >= ' ' && data[i] <= '~')
			/* print printable ASCII character */
			printf("%c", data[i]);
		else
			/* print centered dot for non-printable character */
			printf("\u00B7");
	}
	printf("\n");
}

/*
 * ddmap_read -- (internal) read a string from the file at the offset and
 *	print it to stdout
 */
static int
ddmap_read(const char *path, off_t offset, size_t len)
{
	char *read_buff = Zalloc(len + 1);
	if (read_buff == NULL) {
		outv_err("Zalloc(%zu) failed\n", len + 1);
		return -1;
	}

	ssize_t read_len = util_file_pread(path, read_buff, len, offset);
	if (read_len < 0) {
		outv_err("pread failed");
		Free(read_buff);
		return -1;
	} else if ((size_t)read_len < len) {
		outv(1, "read less bytes than requested: %zd vs. %zu\n",
				read_len, len);
	}

	ddmap_print_bytes(read_buff, (size_t)read_len);
	Free(read_buff);
	return 0;
}

/*
 * ddmap_zero -- (internal) zero a range of data in the file
 */
static int
ddmap_zero(const char *path, size_t offset, size_t len)
{
	void *addr;
	ssize_t filesize = util_file_get_size(path);
	if (filesize < 0) {
		outv_err("invalid file size");
		return -1;
	}

	if (offset + len > (size_t)filesize)
		len = (size_t)filesize - offset;

	addr = util_file_map_whole(path);
	if (addr == NULL) {
		outv_err("map failed");
		return -1;
	}

	memset((char *)addr + offset, 0, len);
	util_unmap(addr, (size_t)filesize);
	return 0;
}

/*
 * ddmap_write_data -- (internal) write data to a file
 */
static int
ddmap_write_data(const char *path, const char *data, off_t offset, size_t len)
{
	if (util_file_pwrite(path, data, len, offset) < 0) {
			outv_err("pwrite for dax device failed: path %s,"
				" len %zu, offset %zd", path, len, offset);
			return -1;
	}
	return 0;
}

/*
<<<<<<< HEAD
 * ddmap_write_from_file -- (internal) write data from file to dax device or
 *  file
 */
static int
ddmap_write_from_file(const char *path_in, const char *path_out,
	off_t offset, size_t len)
{
	int fd;
	char *src;
	ssize_t file_in_size = util_file_get_size(path_in);

	fd = os_open(path_in, O_RDONLY);
	if (fd > 0) {
		src = mmap(NULL, (size_t)file_in_size, PROT_READ, MAP_PRIVATE,
			fd, 0);
		ddmap_write_data(path_out, src, offset, len);
		util_unmap(src, (size_t)file_in_size);
		os_close(fd);
	} else
		outv_err("invalid input file path");
	return 0;
}
=======
 * ddmap_write_file -- (internal) write data from file to dax device
 */
static int
ddmap_write_from_file(const char *path_in, const char *path_out, off_t offset, size_t len)
{	 
	int sfd;
	void *addr;
	char *src;
	size_t file_in_size = (size_t)util_file_get_size(path_in);
	size_t file_out_size = (size_t)util_file_get_size(path_out);
	 
	if((file_in_size < 0) || (file_out_size < 0)){
		outv_err("invalide file size");
	}
	 
	if ((size_t)offset + len > file_out_size)
		len = file_out_size - (size_t)offset;

	addr = util_file_map_whole(path_out);
	if (addr == NULL) {
		outv_err("map failed");
		return -1;
	}
	
	sfd = os_open(path_in, O_RDONLY);
	src = mmap(NULL, file_in_size, PROT_READ, MAP_PRIVATE, sfd, 0);
	
	memcpy((char *)addr + offset, src, file_in_size);
	close(sfd);
	util_unmap(addr, file_out_size);
	return 0;
 }
>>>>>>> ccbe31d9

/*
 * ddmap_write -- (internal) write the string to the file
 */
static int
ddmap_write(const char *path, const char *str, off_t offset, size_t len)
{
	/* calculate how many characters from the string are to be written */
	size_t length;
	size_t str_len = (str != NULL) ? strlen(str) + 1 : 0;
	if (len == 0)
		/* i.e. if 'l' option was not used or was set to 0 */
		length = str_len;
	else
		length = min(len, str_len);

	/* write the string */
	if (length > 0) {
		if (ddmap_write_data(path, str, offset, length))
			return -1;
	}

	/* zero the rest of requested range */
	if (length < len) {
		if (ddmap_zero(path, (size_t)offset + length, len - length))
			return -1;
	}
	return 0;
}

/*
<<<<<<< HEAD
 * compute_checksum -- (internal) compute checksum of a portion of input file
 */
static int
ddmap_checksum(const char *path, size_t len, off_t offset)
{
	int sfd = 0;
	char *src;
	uint64_t checksum;
	ssize_t filesize = util_file_get_size(path);

	if (!util_file_is_device_dax(path)) {
		sfd = os_open(path, O_RDONLY);
		if (sfd < 0) {
			outv_err("invalid file path");
			return -1;
		}

		src = mmap(NULL, len,  PROT_READ, MAP_PRIVATE, sfd, 0);
	} else {
		src = util_file_map_whole(path);
	}

	if (offset != 0) {
		if ((size_t)offset < (size_t)filesize)
			src += offset;
		else
=======
 * compute_checksum -- (internal) compute checksum of input file
 */
static int
ddmap_checksum(const char *path, size_t len, off_t offset)
{	
	int sfd;
	char *src;
	uint64_t checksum = 0;
	size_t filesize = (size_t)util_file_get_size(path);
	
	if (!util_file_is_device_dax(path)){
		sfd = os_open(path, O_RDONLY);
		src = mmap(NULL, len,  PROT_READ, MAP_PRIVATE, sfd, 0);
	}
	else {
		src = util_file_map_whole(path);
	}

	if (offset != 0){
		if ((size_t)offset < filesize)
			src += offset;
		else 
>>>>>>> ccbe31d9
			outv_err("offset beyond the file");
	}

	util_checksum(src, len, &checksum, 1);
<<<<<<< HEAD
	util_unmap(src, (size_t)filesize);

	if (sfd > 0)
		os_close(sfd);

	printf("%" PRIu64 "\n", checksum);
=======
	if (!checksum)
		return -1;
	printf("%lu \n", checksum);
>>>>>>> ccbe31d9
	return 0;
}

/*
 * parse_args -- (internal) parse command line arguments
 */
static int
parse_args(struct ddmap_context *ctx, int argc, char *argv[])
{
	int opt;
	char *endptr;
	off_t offset;
	size_t length;
	while ((opt = getopt_long(argc, argv, "i:o:d:s:l:chv",
			long_options, NULL)) != -1) {
		switch (opt) {
		case 'i':
			ctx->file_in = optarg;
			break;
		case 'o':
			ctx->file_out = optarg;
			break;
		case 'd':
			ctx->str = optarg;
			break;
		case 's':
			offset = strtol(optarg, &endptr, 0);
			if ((endptr && *endptr != '\0') || errno) {
				outv_err("'%s' -- invalid offset", optarg);
				return -1;
			}
			ctx->offset = offset;
			break;
		case 'l':
			length = strtoul(optarg, &endptr, 0);
			if ((endptr && *endptr != '\0') || errno) {
				outv_err("'%s' -- invalid length", optarg);
				return -1;
			}
			ctx->len = length;
			break;
		case 'c':
			ctx->checksum = 1;
			break;
		case 'h':
			print_usage();
			exit(EXIT_SUCCESS);
		case 'v':
			out_set_vlevel(1);
			break;
		default:
			print_usage();
			exit(EXIT_FAILURE);
		}
	}

	return 0;
}

/*
 * validate_args -- (internal) validate arguments
 */
static int
validate_args(struct ddmap_context *ctx)
{
	if ((ctx->file_in == NULL) && (ctx->file_out == NULL)) {
<<<<<<< HEAD
		outv_err("either input file, output file or both files must"
			" be provided");
		return -1;
	} else if (ctx->file_out == NULL) {
=======
		outv_err("either input file or output file must be provided");
		return -1;
	} else if ((ctx->file_in != NULL) && (ctx->file_out == NULL)) {
>>>>>>> ccbe31d9
		if (ctx->len == 0) {
			outv_err("number of bytes to read has to be provided");
			return -1;
		}
<<<<<<< HEAD
	} else if (ctx->file_in == NULL) {
=======
	} else if ((ctx->file_out != NULL) && (ctx->file_in == NULL)){	/* ctx->file_out != NULL */
>>>>>>> ccbe31d9
		if (ctx->str == NULL && ctx->len == 0) {
			outv_err("when writing, 'data' or 'length' option has"
					" to be provided");
			return -1;
		}
	}
	return 0;
}

/*
 * do_ddmap -- (internal) perform ddmap
 */
static int
do_ddmap(struct ddmap_context *ctx)
{
<<<<<<< HEAD
	if ((ctx->file_in != NULL) && (ctx->file_out != NULL)) {
		if (ddmap_write_from_file(ctx->file_in, ctx->file_out,
			ctx->offset, ctx->len))
=======
	if ((ctx->file_in != NULL) && (ctx->file_out != NULL)){
		if (ddmap_write_from_file(ctx->file_in, ctx->file_out, ctx->offset, ctx->len))
>>>>>>> ccbe31d9
			return -1;
		return 0;
	}

<<<<<<< HEAD
	if ((ctx->checksum == 1) && (ctx->file_in != NULL)) {
=======
	if ((ctx->checksum == 1) && (ctx->file_in != NULL)){
>>>>>>> ccbe31d9
		if (ddmap_checksum(ctx->file_in, ctx->len, ctx->offset))
			return -1;
		return 0;
	}
<<<<<<< HEAD

=======
	
>>>>>>> ccbe31d9
	if (ctx->file_in != NULL) {
		if (ddmap_read(ctx->file_in, ctx->offset, ctx->len))
			return -1;
	} else { /* ctx->file_out != NULL */
		if (ddmap_write(ctx->file_out, ctx->str, ctx->offset, ctx->len))
			return -1;
	}

	return 0;
}

int
main(int argc, char *argv[])
{
#ifdef _WIN32
	wchar_t **wargv = CommandLineToArgvW(GetCommandLineW(), &argc);
	for (int i = 0; i < argc; i++) {
		argv[i] = util_toUTF8(wargv[i]);
		if (argv[i] == NULL) {
			for (i--; i >= 0; i--)
				free(argv[i]);
			outv_err("Error during arguments conversion\n");
			return 1;
		}
	}
#endif
	int ret = 0;

	struct ddmap_context ctx = ddmap_default;

	if ((ret = parse_args(&ctx, argc, argv)))
		goto out;

	if ((ret = validate_args(&ctx)))
		goto out;

	if ((ret = do_ddmap(&ctx))) {
		outv_err("failed to perform ddmap\n");
		if (errno)
			outv_err("errno: %s\n", strerror(errno));
		ret = -1;
		goto out;
	}

out:
#ifdef _WIN32
	for (int i = argc; i > 0; i--)
		free(argv[i - 1]);
#endif
	return ret;
}<|MERGE_RESOLUTION|>--- conflicted
+++ resolved
@@ -59,14 +59,8 @@
 	char *str;	/* string data to write */
 	off_t offset;	/* offset from beginning of file for read/write */
 			/* operations */
-<<<<<<< HEAD
 	size_t len;		/* number of bytes to read */
 	int checksum;	/* compute checksum */
-=======
-	size_t len;	/* number of bytes to read */
-	int checksum; /* compute checksum */
->>>>>>> ccbe31d9
-};
 
 /*
  * the default context, with all fields initialized to zero or NULL
@@ -99,11 +93,7 @@
 	{"string",	required_argument,	NULL,	'd'},
 	{"offset",	required_argument,	NULL,	's'},
 	{"length",	required_argument,	NULL,	'l'},
-<<<<<<< HEAD
 	{"checksum",	no_argument,		NULL, 	'c'},
-=======
-	{"checksum", no_argument,       NULL, 	'c'},
->>>>>>> ccbe31d9
 	{"help",	 no_argument,		NULL,	'h'},
 	{NULL,		0,			NULL,	 0 },
 };
@@ -201,7 +191,6 @@
 }
 
 /*
-<<<<<<< HEAD
  * ddmap_write_from_file -- (internal) write data from file to dax device or
  *  file
  */
@@ -224,40 +213,6 @@
 		outv_err("invalid input file path");
 	return 0;
 }
-=======
- * ddmap_write_file -- (internal) write data from file to dax device
- */
-static int
-ddmap_write_from_file(const char *path_in, const char *path_out, off_t offset, size_t len)
-{	 
-	int sfd;
-	void *addr;
-	char *src;
-	size_t file_in_size = (size_t)util_file_get_size(path_in);
-	size_t file_out_size = (size_t)util_file_get_size(path_out);
-	 
-	if((file_in_size < 0) || (file_out_size < 0)){
-		outv_err("invalide file size");
-	}
-	 
-	if ((size_t)offset + len > file_out_size)
-		len = file_out_size - (size_t)offset;
-
-	addr = util_file_map_whole(path_out);
-	if (addr == NULL) {
-		outv_err("map failed");
-		return -1;
-	}
-	
-	sfd = os_open(path_in, O_RDONLY);
-	src = mmap(NULL, file_in_size, PROT_READ, MAP_PRIVATE, sfd, 0);
-	
-	memcpy((char *)addr + offset, src, file_in_size);
-	close(sfd);
-	util_unmap(addr, file_out_size);
-	return 0;
- }
->>>>>>> ccbe31d9
 
 /*
  * ddmap_write -- (internal) write the string to the file
@@ -289,7 +244,6 @@
 }
 
 /*
-<<<<<<< HEAD
  * compute_checksum -- (internal) compute checksum of a portion of input file
  */
 static int
@@ -316,46 +270,16 @@
 		if ((size_t)offset < (size_t)filesize)
 			src += offset;
 		else
-=======
- * compute_checksum -- (internal) compute checksum of input file
- */
-static int
-ddmap_checksum(const char *path, size_t len, off_t offset)
-{	
-	int sfd;
-	char *src;
-	uint64_t checksum = 0;
-	size_t filesize = (size_t)util_file_get_size(path);
-	
-	if (!util_file_is_device_dax(path)){
-		sfd = os_open(path, O_RDONLY);
-		src = mmap(NULL, len,  PROT_READ, MAP_PRIVATE, sfd, 0);
-	}
-	else {
-		src = util_file_map_whole(path);
-	}
-
-	if (offset != 0){
-		if ((size_t)offset < filesize)
-			src += offset;
-		else 
->>>>>>> ccbe31d9
 			outv_err("offset beyond the file");
 	}
 
 	util_checksum(src, len, &checksum, 1);
-<<<<<<< HEAD
 	util_unmap(src, (size_t)filesize);
 
 	if (sfd > 0)
 		os_close(sfd);
 
 	printf("%" PRIu64 "\n", checksum);
-=======
-	if (!checksum)
-		return -1;
-	printf("%lu \n", checksum);
->>>>>>> ccbe31d9
 	return 0;
 }
 
@@ -422,25 +346,15 @@
 validate_args(struct ddmap_context *ctx)
 {
 	if ((ctx->file_in == NULL) && (ctx->file_out == NULL)) {
-<<<<<<< HEAD
 		outv_err("either input file, output file or both files must"
 			" be provided");
 		return -1;
 	} else if (ctx->file_out == NULL) {
-=======
-		outv_err("either input file or output file must be provided");
-		return -1;
-	} else if ((ctx->file_in != NULL) && (ctx->file_out == NULL)) {
->>>>>>> ccbe31d9
 		if (ctx->len == 0) {
 			outv_err("number of bytes to read has to be provided");
 			return -1;
 		}
-<<<<<<< HEAD
 	} else if (ctx->file_in == NULL) {
-=======
-	} else if ((ctx->file_out != NULL) && (ctx->file_in == NULL)){	/* ctx->file_out != NULL */
->>>>>>> ccbe31d9
 		if (ctx->str == NULL && ctx->len == 0) {
 			outv_err("when writing, 'data' or 'length' option has"
 					" to be provided");
@@ -456,32 +370,19 @@
 static int
 do_ddmap(struct ddmap_context *ctx)
 {
-<<<<<<< HEAD
 	if ((ctx->file_in != NULL) && (ctx->file_out != NULL)) {
 		if (ddmap_write_from_file(ctx->file_in, ctx->file_out,
 			ctx->offset, ctx->len))
-=======
-	if ((ctx->file_in != NULL) && (ctx->file_out != NULL)){
-		if (ddmap_write_from_file(ctx->file_in, ctx->file_out, ctx->offset, ctx->len))
->>>>>>> ccbe31d9
 			return -1;
 		return 0;
 	}
 
-<<<<<<< HEAD
 	if ((ctx->checksum == 1) && (ctx->file_in != NULL)) {
-=======
-	if ((ctx->checksum == 1) && (ctx->file_in != NULL)){
->>>>>>> ccbe31d9
 		if (ddmap_checksum(ctx->file_in, ctx->len, ctx->offset))
 			return -1;
 		return 0;
 	}
-<<<<<<< HEAD
-
-=======
-	
->>>>>>> ccbe31d9
+
 	if (ctx->file_in != NULL) {
 		if (ddmap_read(ctx->file_in, ctx->offset, ctx->len))
 			return -1;
