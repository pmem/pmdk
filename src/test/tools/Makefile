--- conflicted
+++ resolved
@@ -38,42 +38,18 @@
 
 TESTCONFIG=$(TOP)/src/test/testconfig.sh
 
-<<<<<<< HEAD
 DIRS = fallocate_detect
-=======
-DIRS = \
-       pmemspoil\
-       pmemwrite\
-       pmemalloc\
-       pmemobjcli\
-       pmemdetect\
-       ctrld\
-       bttcreate\
-       fip\
-       ddmap\
-       cmpmap\
-       extents\
-       fallocate_detect\
-       obj_verify\
-       usc_permission_check\
-       anonymous_mmap
->>>>>>> 2b07d158
-
-REMOTE_TOOLS =
 
 all     : TARGET = all
 clean   : TARGET = clean
 clobber : TARGET = clobber
 cstyle  : TARGET = cstyle
 format  : TARGET = format
-sync-remotes : TARGET = sync-remotes
 sparse  : TARGET = sparse
 
 all test cstyle clean clobber format sparse: $(DIRS)
 
 $(TESTCONFIG):
-
-sync-remotes: $(REMOTE_TOOLS) $(TESTCONFIG)
 
 $(DIRS):
 	$(MAKE) -C $@ $(TARGET)
