#
# Copyright 2019, Intel Corporation
#
# Redistribution and use in source and binary forms, with or without
# modification, are permitted provided that the following conditions
# are met:
#
#     * Redistributions of source code must retain the above copyright
#       notice, this list of conditions and the following disclaimer.
#
#     * Redistributions in binary form must reproduce the above copyright
#       notice, this list of conditions and the following disclaimer in
#       the documentation and/or other materials provided with the
#       distribution.
#
#     * Neither the name of the copyright holder nor the names of its
#       contributors may be used to endorse or promote products derived
#       from this software without specific prior written permission.
#
# THIS SOFTWARE IS PROVIDED BY THE COPYRIGHT HOLDERS AND CONTRIBUTORS
# "AS IS" AND ANY EXPRESS OR IMPLIED WARRANTIES, INCLUDING, BUT NOT
# LIMITED TO, THE IMPLIED WARRANTIES OF MERCHANTABILITY AND FITNESS FOR
# A PARTICULAR PURPOSE ARE DISCLAIMED. IN NO EVENT SHALL THE COPYRIGHT
# OWNER OR CONTRIBUTORS BE LIABLE FOR ANY DIRECT, INDIRECT, INCIDENTAL,
# SPECIAL, EXEMPLARY, OR CONSEQUENTIAL DAMAGES (INCLUDING, BUT NOT
# LIMITED TO, PROCUREMENT OF SUBSTITUTE GOODS OR SERVICES; LOSS OF USE,
# DATA, OR PROFITS; OR BUSINESS INTERRUPTION) HOWEVER CAUSED AND ON ANY
# THEORY OF LIABILITY, WHETHER IN CONTRACT, STRICT LIABILITY, OR TORT
# (INCLUDING NEGLIGENCE OR OTHERWISE) ARISING IN ANY WAY OUT OF THE USE
# OF THIS SOFTWARE, EVEN IF ADVISED OF THE POSSIBILITY OF SUCH DAMAGE.
#
"""Set of classes that represent the context of single test execution
(like build, filesystem, test type)"""

import os
import shlex
import sys
import itertools
import shutil
import subprocess as sp

import futils
from poolset import _Poolset
import tools
from utils import KiB, MiB, GiB, TiB

try:
    import testconfig
except ImportError:
    sys.exit('Please add valid testconfig.py file - see testconfig.py.example')
config = testconfig.config

try:
    import envconfig
    envconfig = envconfig.config
except ImportError:
    # if file doesn't exist create dummy object
    envconfig = {'GLOBAL_LIB_PATH': ''}


def expand(*classes):
    """Return flatten list of container classes with removed duplications"""
    return list(set(itertools.chain(*classes)))


class ContextBase:
    """Low level context utils."""
    def __init__(self, test, conf, **kwargs):
        self.env = {}
        for ctx in [kwargs['fs'], kwargs['build']]:
            if hasattr(ctx, 'env'):
                self.env.update(ctx.env)
        self.test = test
        self.conf = conf
        self.build = kwargs['build']
        self.fs = kwargs['fs']
        self.valgrind = kwargs['valgrind']
        self.msg = futils.Message(conf)

    def dump_n_lines(self, file, n=None):
        """
        Prints last n lines of given log file. Number of lines printed can be
        modified locally by "n" argument or globally by "dump_lines" in
        testconfig.py file. If none of them are provided, default value is 30.
        """
        if n is None:
            n = config.get('dump_lines', 30)

        file_size = self.get_size(file.name)
        # if file is small enough, read it whole and find last n lines
        if file_size < 100 * MiB:
            lines = list(file)
            length = len(lines)
            if n > length:
                n = length
            lines = lines[-n:]
            lines.insert(0, 'Last {} lines of {} below (whole file has {} lines):{}'
                            ''.format(n, file.name, length, os.linesep))
            for line in lines:
                print(line, end='')
        else:
            # if file is really big, read the last 10KiB and forget about lines
            with open(file.name, 'br') as byte_file:
                byte_file.seek(file_size - 10 * KiB)
                print(byte_file.read().decode('iso_8859_1'))

    def is_devdax(self, path):
        """Checks if given path points to device dax"""
        proc = tools.pmemdetect(self, '-d', path)
        if proc.returncode == tools.PMEMDETECT_ERROR:
            futils.fail(proc.stdout)
        if proc.returncode == tools.PMEMDETECT_TRUE:
            return True
        if proc.returncode == tools.PMEMDETECT_FALSE:
            return False
        futils.fail('Unknown value {} returned by pmemdetect'.format(proc.returncode))

    def supports_map_sync(self, path):
        """Checks if MAP_SYNC is supported on a filesystem from given path"""
        proc = tools.pmemdetect(self, '-s', path)
        if proc.returncode == tools.PMEMDETECT_ERROR:
            futils.fail(proc.stdout)
        if proc.returncode == tools.PMEMDETECT_TRUE:
            return True
        if proc.returncode == tools.PMEMDETECT_FALSE:
            return False
        futils.fail('Unknown value {} returned by pmemdetect'.format(proc.returncode))

    def get_size(self, path):
        """
        Returns size of the file or dax device.
        Value "2**64 - 1" is checked because pmemdetect in case of error prints it.
        """
        proc = tools.pmemdetect(self, '-z', path)
        if int(proc.stdout) != 2**64 - 1:
            return int(proc.stdout)
        futils.fail('Could not get size of the file, it is inaccessible or does not exist')

    def get_free_space(self):
        """Returns free space for current file system"""
        _, _, free = shutil.disk_usage(".")
        return free


class Context(ContextBase):
    """Manage test execution based on values from context classes"""

    def __init__(self, test, conf, **kwargs):
        ContextBase.__init__(self, test, conf, **kwargs)

    @property
    def testdir(self):
        """Test directory on selected filesystem"""
        # Testdir uses 'fs.dir' field  - it is illegal to access it in case of
        # 'Non' fs. Hence it is implemented as a property.
        return os.path.join(self.fs.dir, self.test.testdir)

    def create_holey_file(self, size, path, mode=None):
        """Create a new file with the selected size and name"""
        filepath = os.path.join(self.testdir, path)
        with open(filepath, 'w') as f:
            f.seek(size - 1)
            f.write('\0')
        if mode is not None:
            os.chmod(filepath, mode)
        return filepath

    def create_non_zero_file(self, size, path, mode=None):
        """Create a new non-zeroed file with the selected size and name"""
        filepath = os.path.join(self.testdir, path)
        with open(filepath, 'w') as f:
            f.write('\132' * size)
        if mode is not None:
            os.chmod(filepath, mode)
        return filepath

    def create_zeroed_hdr_file(self, size, path, mode=None):
        """
        Create a new non-zeroed file with a zeroed header and the selected
        size and name
        """
        filepath = os.path.join(self.testdir, path)
        with open(filepath, 'w') as f:
            f.write('\0' * HEADER_SIZE)
            f.write('\132' * (size - HEADER_SIZE))
        if mode is not None:
            os.chmod(filepath, mode)
        return filepath

    def mkdirs(self, path, mode=None):
        """
        Creates directory along with all parent directories required. In the
        case given path already exists do nothing.
        """
        dirpath = os.path.join(self.testdir, path)
        if mode is None:
            os.makedirs(dirpath, exist_ok=True)
        else:
            os.makedirs(dirpath, mode, exist_ok=True)

    def new_poolset(self, path):
        return _Poolset(path, self)

    def exec(self, cmd, *args, expected_exit=0):
        """Execute binary in current test context"""

        env = {**self.env, **os.environ.copy(), **self.test.utenv}

        # change cmd into list for supbrocess type compliance
        cmd = [cmd, ]

        if sys.platform == 'win32':
            env['PATH'] = self.build.libdir + os.pathsep +\
                envconfig['GLOBAL_LIB_PATH'] + os.pathsep +\
                env.get('PATH', '')
            cmd[0] = os.path.join(self.build.exedir, cmd[0]) + '.exe'

        else:
            if self.test.ld_preload:
                env['LD_PRELOAD'] = env.get('LD_PRELOAD', '') + os.pathsep +\
                    self.test.ld_preload
                self.valgrind.handle_ld_preload(self.test.ld_preload)
            env['LD_LIBRARY_PATH'] = self.build.libdir + os.pathsep +\
                envconfig['GLOBAL_LIB_PATH'] + os.pathsep +\
                env.get('LD_LIBRARY_PATH', '')
            cmd[0] = os.path.join(self.test.cwd, cmd[0]) + self.build.exesuffix

            if self.valgrind:
                cmd = self.valgrind.cmd + cmd

        cmd = cmd + list(args)

<<<<<<< HEAD
        cmd = '{} {}'.format(cmd, cmd_args)

        if self.conf.tracer:
            cmd = '{} {}'.format(self.conf.tracer, cmd)

            # process stdout and stderr are not redirected - this lets running
            # tracer command in interactive session
            proc = sp.run(cmd, env=env, cwd=self.test.cwd, shell=True)
        else:
            proc = sp.run(cmd, env=env, cwd=self.test.cwd, shell=True,
                          timeout=self.conf.timeout, stdout=sp.PIPE,
                          stderr=sp.STDOUT, universal_newlines=True)
=======
        proc = sp.run(cmd, env=env, cwd=self.test.cwd,
                      timeout=self.conf.timeout, stdout=sp.PIPE,
                      stderr=sp.STDOUT, universal_newlines=True)
>>>>>>> 69406bec

        if proc.returncode != expected_exit:
            futils.fail(proc.stdout, exit_code=proc.returncode)

        if sys.platform != 'win32' and expected_exit == 0 \
                and not self.valgrind.validate_log():
            futils.fail(proc.stdout)

        self.msg.print_verbose(proc.stdout)


class _CtxType(type):
    """Metaclass for context classes that can stand for multiple classes"""
    def __init__(cls, name, bases, dct):
        type.__init__(cls, name, bases, dct)

        # it is supposed that context class has a user defined base class
        if cls.__base__.__name__ == 'object':
            return

        # context class preferred to be used when 'Any' test option is provided
        if not hasattr(cls, 'preferred'):
            cls.is_preferred = False

        # if explicit, run only if the test case explicitly specifies this
        # context in its own configuration
        if not hasattr(cls, 'explicit'):
            cls.explicit = False

        if hasattr(cls, 'includes'):
            cls.includes = expand(*cls.includes)
        else:
            # class that does not include other classes, includes itself
            cls.includes = [cls]

        # set instance (not class) method
        setattr(cls, '__repr__', lambda cls: cls.__class__.__name__.lower())

    def __repr__(cls):
        return cls.__name__.lower()

    def __str__(cls):
        return cls.__name__.lower()

    def __iter__(cls):
        for c in cls.includes:
            yield c

    def factory(cls, conf, *classes):
        return [c(conf) for c in expand(*classes)]


class _Build(metaclass=_CtxType):
    """Base and factory class for standard build classes"""
    exesuffix = ''


class Debug(_Build):
    """Set the context for debug build"""
    is_preferred = True

    def __init__(self, conf):
        if sys.platform == 'win32':
            self.exedir = futils.WIN_DEBUG_EXEDIR
        self.libdir = futils.DEBUG_LIBDIR


class Release(_Build):
    """Set the context for release build"""
    is_preferred = True

    def __init__(self, conf):
        if sys.platform == 'win32':
            self.exedir = futils.WIN_RELEASE_EXEDIR
        self.libdir = futils.RELEASE_LIBDIR


# Build types not available on Windows
if sys.platform != 'win32':
    class Static_Debug(_Build):
        """Sets the context for static_debug build"""

        def __init__(self, conf):
            self.exesuffix = '.static-debug'
            self.libdir = futils.DEBUG_LIBDIR

    class Static_Release(_Build):
        """Sets the context for static_release build"""

        def __init__(self, conf):
            self.exesuffix = '.static-nondebug'
            self.libdir = futils.RELEASE_LIBDIR


class _Fs(metaclass=_CtxType):
    """Base class for filesystem classes"""


class Pmem(_Fs):
    """Set the context for pmem filesystem"""
    is_preferred = True

    def __init__(self, conf):
        self.dir = os.path.abspath(conf.pmem_fs_dir)
        if conf.fs_dir_force_pmem == 1:
            self.env = {'PMEM_IS_PMEM_FORCE': '1'}


class Nonpmem(_Fs):
    """Set the context for nonpmem filesystem"""

    def __init__(self, conf):
        self.dir = os.path.abspath(conf.non_pmem_fs_dir)


class Non(_Fs):
    """
    No filesystem is used. Accessing some fields of this class is prohibited.
    """
    explicit = True

    def __init__(self, conf):
        pass

    def __getattribute__(self, name):
        if name in ('dir',):
            raise AttributeError("fs '{}' attribute cannot be used for '{}' fs"
                                 .format(name, self))
        else:
            return super().__getattribute__(name)


class _TestType(metaclass=_CtxType):
    """Base class for test duration"""


class Short(_TestType):
    pass


class Medium(_TestType):
    pass


class Long(_TestType):
    pass


class Check(_TestType):
    includes = [Short, Medium]<|MERGE_RESOLUTION|>--- conflicted
+++ resolved
@@ -230,24 +230,16 @@
 
         cmd = cmd + list(args)
 
-<<<<<<< HEAD
-        cmd = '{} {}'.format(cmd, cmd_args)
-
         if self.conf.tracer:
-            cmd = '{} {}'.format(self.conf.tracer, cmd)
+            cmd = shlex.split(self.conf.tracer) + cmd
 
             # process stdout and stderr are not redirected - this lets running
             # tracer command in interactive session
-            proc = sp.run(cmd, env=env, cwd=self.test.cwd, shell=True)
-        else:
-            proc = sp.run(cmd, env=env, cwd=self.test.cwd, shell=True,
+            proc = sp.run(cmd, env=env, cwd=self.test.cwd)
+        else:
+            proc = sp.run(cmd, env=env, cwd=self.test.cwd,
                           timeout=self.conf.timeout, stdout=sp.PIPE,
                           stderr=sp.STDOUT, universal_newlines=True)
-=======
-        proc = sp.run(cmd, env=env, cwd=self.test.cwd,
-                      timeout=self.conf.timeout, stdout=sp.PIPE,
-                      stderr=sp.STDOUT, universal_newlines=True)
->>>>>>> 69406bec
 
         if proc.returncode != expected_exit:
             futils.fail(proc.stdout, exit_code=proc.returncode)
