#
# Copyright 2014-2019, Intel Corporation
#
# Redistribution and use in source and binary forms, with or without
# modification, are permitted provided that the following conditions
# are met:
#
#     * Redistributions of source code must retain the above copyright
#       notice, this list of conditions and the following disclaimer.
#
#     * Redistributions in binary form must reproduce the above copyright
#       notice, this list of conditions and the following disclaimer in
#       the documentation and/or other materials provided with the
#       distribution.
#
#     * Neither the name of the copyright holder nor the names of its
#       contributors may be used to endorse or promote products derived
#       from this software without specific prior written permission.
#
# THIS SOFTWARE IS PROVIDED BY THE COPYRIGHT HOLDERS AND CONTRIBUTORS
# "AS IS" AND ANY EXPRESS OR IMPLIED WARRANTIES, INCLUDING, BUT NOT
# LIMITED TO, THE IMPLIED WARRANTIES OF MERCHANTABILITY AND FITNESS FOR
# A PARTICULAR PURPOSE ARE DISCLAIMED. IN NO EVENT SHALL THE COPYRIGHT
# OWNER OR CONTRIBUTORS BE LIABLE FOR ANY DIRECT, INDIRECT, INCIDENTAL,
# SPECIAL, EXEMPLARY, OR CONSEQUENTIAL DAMAGES (INCLUDING, BUT NOT
# LIMITED TO, PROCUREMENT OF SUBSTITUTE GOODS OR SERVICES; LOSS OF USE,
# DATA, OR PROFITS; OR BUSINESS INTERRUPTION) HOWEVER CAUSED AND ON ANY
# THEORY OF LIABILITY, WHETHER IN CONTRACT, STRICT LIABILITY, OR TORT
# (INCLUDING NEGLIGENCE OR OTHERWISE) ARISING IN ANY WAY OUT OF THE USE
# OF THIS SOFTWARE, EVEN IF ADVISED OF THE POSSIBILITY OF SUCH DAMAGE.

#
# src/Makefile -- Makefile for PMDK
#
TOP := $(dir $(lastword $(MAKEFILE_LIST)))..
include $(TOP)/src/common.inc

<<<<<<< HEAD
TARGETS = libvmem libvmmalloc
ALL_TARGETS = $(TARGETS) common examples
=======
TARGETS = libpmem libvmem libpmemblk libpmemlog libpmemobj libpmempool\
		  libvmmalloc tools
ALL_TARGETS = $(TARGETS) common librpmem
POSSIBLE_TARGETS = $(TARGETS) common librpmem rpmem_common test\
	examples benchmarks
>>>>>>> 2b07d158

SCOPE_DIRS = $(TARGETS) common

<<<<<<< HEAD
DEBUG_RELEASE_TARGETS = common libvmem libvmmalloc
RELEASE_TARGETS = examples

CLEAN_NO_JE_TARGETS = $(ALL_TARGETS) test
CLEAN_TARGETS = $(CLEAN_NO_JE_TARGETS) jemalloc
CLOBBER_NO_JE_TARGETS = $(ALL_TARGETS) test
CLOBBER_TARGETS = $(CLOBBER_NO_JE_TARGETS) jemalloc
CSTYLE_TARGETS = $(ALL_TARGETS) test
INSTALL_TARGETS = $(TARGETS)
SPARSE_TARGETS = $(ALL_TARGETS) test
=======
DEBUG_RELEASE_TARGETS = common libpmem libvmem libpmemblk libpmemlog libpmemobj\
	libpmempool libvmmalloc librpmem
RELEASE_TARGETS = tools

ifneq ($(BUILD_EXAMPLES),n)
	ALL_TARGETS += examples
	RELEASE_TARGETS += examples
endif

ifneq ($(BUILD_BENCHMARKS),n)
	ALL_TARGETS += benchmarks
	RELEASE_TARGETS += benchmarks
endif

CLEAN_NO_JE_TARGETS = $(POSSIBLE_TARGETS)
CLEAN_TARGETS = $(CLEAN_NO_JE_TARGETS) jemalloc
CLOBBER_NO_JE_TARGETS = $(POSSIBLE_TARGETS)
CLOBBER_TARGETS = $(CLOBBER_NO_JE_TARGETS) jemalloc
CSTYLE_TARGETS = $(POSSIBLE_TARGETS)
INSTALL_TARGETS = $(TARGETS)
SPARSE_TARGETS = $(POSSIBLE_TARGETS)
>>>>>>> 2b07d158

HEADERS_DESTDIR = $(DESTDIR)$(includedir)
HEADERS_INSTALL = include/libvmem.h include/libvmmalloc.h

OBJ_HEADERS_INSTALL =

PKG_CONFIG_DESTDIR = $(DESTDIR)$(pkgconfigdir)
PKG_CONFIG_COMMON = common.pc
PKG_CONFIG_FILES = libvmem.pc libvmmalloc.pc
PMREORDER_BIN = $(DESTDIR)$(bindir)
PMREORDER_SRC =
PMREORDER_FILES =
PMREORDER_DESTDIR = $(DESTDIR)$(datarootdir)/pmreorder
PMREORDER_ROOTDIR = $(datarootdir)/pmreorder

rwildcard=$(strip $(foreach d,$(wildcard $1*),$(call rwildcard,$d/,$2)\
	$(filter $(subst *,%,$2),$d)))

SCOPE_SRC_DIRS = $(SCOPE_DIRS) include jemalloc/src
SCOPE_HDR_DIRS = $(SCOPE_DIRS) include jemalloc/src\
		jemalloc/include/jemalloc\
		jemalloc/include/jemalloc/internal\
		debug/libvmem/jemalloc/include/jemalloc\
		debug/libvmmalloc/jemalloc/include/jemalloc\
		debug/libvmem/jemalloc/include/jemalloc/internal\
		debug/libvmmalloc/jemalloc/include/jemalloc/internal\
		nondebug/libvmem/jemalloc/include/jemalloc\
		nondebug/libvmmalloc/jemalloc/include/jemalloc\
		nondebug/libvmem/jemalloc/include/jemalloc/internal\
		nondebug/libvmmalloc/jemalloc/include/jemalloc/internal

SCOPE_SRC_FILES = $(foreach d, $(SCOPE_SRC_DIRS), $(wildcard $(d)/*.c))
SCOPE_HDR_FILES = $(foreach d, $(SCOPE_HDR_DIRS), $(wildcard $(D)/*.h))
SCOPEFILES = $(SCOPE_SRC_FILES) $(SCOPE_HDR_FILES)

# include/lib*.h - skip include/pmemcompat.h
HEADERS =\
	$(foreach f, $(wildcard\
		freebsd/include/*.h\
		freebsd/include/*/*.h\
		include/lib*.h\
		windows/include/*.h\
		windows/include/*/*.h\
		), $(f))

ifneq ($(filter 1 2, $(CSTYLEON)),)
TMP_HEADERS := $(addprefix debug/, $(addsuffix tmp, $(HEADERS)))
endif

SCRIPTS = $(call rwildcard,,*.sh)

debug/%.htmp: %.h
	$(call check-cstyle, $<, $@)

debug/%.hpptmp: %.hpp
	$(call check-cstyle, $<, $@)

all: $(TMP_HEADERS) $(ALL_TARGETS)
install: $(INSTALL_TARGETS:=-install)
uninstall: $(INSTALL_TARGETS:=-uninstall)
clean: $(CLEAN_TARGETS:=-clean)
clobber: $(CLOBBER_TARGETS:=-clobber)
cstyle: $(CSTYLE_TARGETS:=-cstyle)
format: $(CSTYLE_TARGETS:=-format)
examples benchmarks: $(TARGETS)
benchmarks: examples
sparse: $(SPARSE_TARGETS:=-sparse)

custom_build = $(DEBUG)$(OBJDIR)

libvmmalloc libvmem: jemalloc
<<<<<<< HEAD
test: common
=======
tools: libpmem libpmemblk libpmemlog libpmemobj libpmempool
libpmemblk libpmemlog libpmemobj: libpmem
libpmempool: libpmemblk
benchmarks test tools: common
>>>>>>> 2b07d158

pkg-cfg-common:
	@printf "version=%s\nlibdir=%s\nprefix=%s\nrasdeps=%s\n" "$(SRCVERSION)" "$(libdir)" "$(prefix)" "$(LIBNDCTL_PKG_CONFIG_DEPS_VAR)" > $(PKG_CONFIG_COMMON)

$(PKG_CONFIG_COMMON): pkg-cfg-common

%.pc: $(PKG_CONFIG_COMMON) $(TOP)/utils/%.pc.in
	@echo Generating $@
	@cat $(PKG_CONFIG_COMMON) > $@
	@cat $(TOP)/utils/$@.in  >> $@

pkg-config: $(PKG_CONFIG_FILES)

$(eval $(call sub-target,$(INSTALL_TARGETS),install,y))
$(eval $(call sub-target,$(INSTALL_TARGETS),uninstall,y))
$(eval $(call sub-target,$(CLEAN_NO_JE_TARGETS),clean,y))
$(eval $(call sub-target,$(CLOBBER_NO_JE_TARGETS),clobber,y))
$(eval $(call sub-target,$(CSTYLE_TARGETS),cstyle,n))
$(eval $(call sub-target,$(CSTYLE_TARGETS),format,n))
$(eval $(call sub-target,$(SPARSE_TARGETS),sparse,n))

$(DEBUG_RELEASE_TARGETS):
	$(MAKE) -C $@
ifeq ($(custom_build),)
	$(MAKE) -C $@ DEBUG=1
endif

$(RELEASE_TARGETS):
	$(MAKE) -C $@

jemalloc-check: jemalloc-test

test: all jemalloc-test
	$(MAKE) -C test test

check pcheck pycheck: test jemalloc-check
	$(MAKE) -C test $@

require-rpmem:
ifneq ($(BUILD_RPMEM),y)
	$(error ERROR: cannot run remote tests because $(BUILD_RPMEM_INFO))
endif

check-remote: require-rpmem test
	$(MAKE) -C test $@

jemalloc jemalloc-clean jemalloc-clobber jemalloc-test jemalloc-check:
	$(MAKE) -C jemalloc -f Makefile.libvmem     $@ EXTRA_CFLAGS="$(EXTRA_CFLAGS) -I$(abspath $(TOP))/src/common"
	$(MAKE) -C jemalloc -f Makefile.libvmmalloc $@ EXTRA_CFLAGS="$(EXTRA_CFLAGS) -I$(abspath $(TOP))/src/common"
ifeq ($(custom_build),)
	$(MAKE) -C jemalloc -f Makefile.libvmem     $@ DEBUG=1 EXTRA_CFLAGS="$(EXTRA_CFLAGS) -I$(abspath $(TOP))/src/common"
	$(MAKE) -C jemalloc -f Makefile.libvmmalloc $@ DEBUG=1 EXTRA_CFLAGS="$(EXTRA_CFLAGS) -I$(abspath $(TOP))/src/common"
endif

# Re-generate pkg-config files on 'make install' (not on 'make all'),
# to handle the case when prefix is specified only for 'install'.
# Clean up generated files when done.
install: all pkg-config
	install -d $(HEADERS_DESTDIR)
	install -p -m 0644 $(HEADERS_INSTALL) $(HEADERS_DESTDIR)
	install -d $(PKG_CONFIG_DESTDIR)
	install -p -m 0644 $(PKG_CONFIG_FILES) $(PKG_CONFIG_DESTDIR)
	$(RM) $(PKG_CONFIG_FILES)

uninstall:
	$(foreach f, $(HEADERS_INSTALL), $(RM) $(HEADERS_DESTDIR)/$(notdir $(f)))
	$(foreach f, $(PKG_CONFIG_FILES), $(RM) $(PKG_CONFIG_DESTDIR)/$(notdir $(f)))

cstyle:
	$(STYLE_CHECK) check $(HEADERS)
	$(CHECK_SHEBANG) $(SCRIPTS)

format:
	$(STYLE_CHECK) format $(HEADERS)

cscope:
	cscope -q -b $(SCOPEFILES)
	ctags -e $(SCOPEFILES)

clean-here:
	$(RM) tags cscope.in.out cscope.out cscope.po.out *.pc $(TMP_HEADERS)

clean: clean-here

clobber: clean-here

.NOTPARALLEL: libvmem libvmmalloc

.PHONY: all install uninstall clean clobber cstyle format test check pcheck\
	jemalloc jemalloc-clean jemalloc-test jemalloc-check cscope $(ALL_TARGETS)\
	pkg-config check-remote clean-here pkg-cfg-common require-rpmem<|MERGE_RESOLUTION|>--- conflicted
+++ resolved
@@ -35,43 +35,18 @@
 TOP := $(dir $(lastword $(MAKEFILE_LIST)))..
 include $(TOP)/src/common.inc
 
-<<<<<<< HEAD
 TARGETS = libvmem libvmmalloc
 ALL_TARGETS = $(TARGETS) common examples
-=======
-TARGETS = libpmem libvmem libpmemblk libpmemlog libpmemobj libpmempool\
-		  libvmmalloc tools
-ALL_TARGETS = $(TARGETS) common librpmem
-POSSIBLE_TARGETS = $(TARGETS) common librpmem rpmem_common test\
-	examples benchmarks
->>>>>>> 2b07d158
+POSSIBLE_TARGETS = $(TARGETS) common examples
 
 SCOPE_DIRS = $(TARGETS) common
 
-<<<<<<< HEAD
 DEBUG_RELEASE_TARGETS = common libvmem libvmmalloc
 RELEASE_TARGETS = examples
-
-CLEAN_NO_JE_TARGETS = $(ALL_TARGETS) test
-CLEAN_TARGETS = $(CLEAN_NO_JE_TARGETS) jemalloc
-CLOBBER_NO_JE_TARGETS = $(ALL_TARGETS) test
-CLOBBER_TARGETS = $(CLOBBER_NO_JE_TARGETS) jemalloc
-CSTYLE_TARGETS = $(ALL_TARGETS) test
-INSTALL_TARGETS = $(TARGETS)
-SPARSE_TARGETS = $(ALL_TARGETS) test
-=======
-DEBUG_RELEASE_TARGETS = common libpmem libvmem libpmemblk libpmemlog libpmemobj\
-	libpmempool libvmmalloc librpmem
-RELEASE_TARGETS = tools
 
 ifneq ($(BUILD_EXAMPLES),n)
 	ALL_TARGETS += examples
 	RELEASE_TARGETS += examples
-endif
-
-ifneq ($(BUILD_BENCHMARKS),n)
-	ALL_TARGETS += benchmarks
-	RELEASE_TARGETS += benchmarks
 endif
 
 CLEAN_NO_JE_TARGETS = $(POSSIBLE_TARGETS)
@@ -81,7 +56,6 @@
 CSTYLE_TARGETS = $(POSSIBLE_TARGETS)
 INSTALL_TARGETS = $(TARGETS)
 SPARSE_TARGETS = $(POSSIBLE_TARGETS)
->>>>>>> 2b07d158
 
 HEADERS_DESTDIR = $(DESTDIR)$(includedir)
 HEADERS_INSTALL = include/libvmem.h include/libvmmalloc.h
@@ -153,14 +127,7 @@
 custom_build = $(DEBUG)$(OBJDIR)
 
 libvmmalloc libvmem: jemalloc
-<<<<<<< HEAD
 test: common
-=======
-tools: libpmem libpmemblk libpmemlog libpmemobj libpmempool
-libpmemblk libpmemlog libpmemobj: libpmem
-libpmempool: libpmemblk
-benchmarks test tools: common
->>>>>>> 2b07d158
 
 pkg-cfg-common:
 	@printf "version=%s\nlibdir=%s\nprefix=%s\nrasdeps=%s\n" "$(SRCVERSION)" "$(libdir)" "$(prefix)" "$(LIBNDCTL_PKG_CONFIG_DEPS_VAR)" > $(PKG_CONFIG_COMMON)
