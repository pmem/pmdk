--- conflicted
+++ resolved
@@ -108,14 +108,6 @@
 CFLAGS += -pthread
 CFLAGS += -DSRCVERSION=\"$(SRCVERSION)\"
 
-<<<<<<< HEAD
-=======
-ifeq ($(OS_DIMM),ndctl)
-CFLAGS += -DSDS_ENABLED
-CFLAGS += $(OS_DIMM_CFLAG)
-endif
-
->>>>>>> 2b07d158
 ifeq ($(COVERAGE),1)
 CFLAGS += $(GCOV_CFLAGS)
 LDFLAGS += $(GCOV_LDFLAGS)
