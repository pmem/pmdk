Mon Sep 24 2021 Łukasz Plewa <lukasz.plewa@intel.com>

<<<<<<< HEAD
	* Version 1.11.1-rc1

	This release fixes a missing sfence in non-temporal
	version of memcpy function
	(https://github.com/pmem/pmdk/issues/5292),
	and fixes a number of smaller bugs.

	Detailed list of bug fixes:
	- doc: remove exprimental moniker from libpmem2(7)
	- common: fix missing sfence in non-temporal memcpy
	- common: fix a mismatch between prototype and body
	- common: the yearly spellchecker run
	- common: force no LTO for rpm build
	- common: fix mismatched function args
	- obj: rename vars clashing with those of a containing block
	- pmem2: don't force smaller alignment for fsdax mappings
	- pool: don't trample upon users of localtime()
	- rpmem: Fix RPMEM_RAW_BUFF_SIZE and LANE_ALIGN_SIZE for powerpc64le
	- rpmem: drop a redundant check

Wed Sep 08 2020 Łukasz Plewa <lukasz.plewa@intel.com>

	* Version 1.10.1-rc1
=======
	* Version 1.10.1
>>>>>>> 463d7494

	This release fixes a missing sfence in non-temporal
	version of memcpy function
	(https://github.com/pmem/pmdk/issues/5292),
	and fixes a number of smaller bugs.

	Detailed list of bug fixes:
	- common: add disable lto to cflags
	- doc: remove exprimental moniker from libpmem2(7)
	- common: fix missing sfence in non-temporal memcpy
	- common: fix a mismatch between prototype and body
	- common: the yearly spellchecker run
	- common: force no LTO for rpm build
	- common: fix mismatched function args
	- obj: rename vars clashing with those of a containing block
	- pmem2: don't force smaller alignment for fsdax mappings
	- pool: don't trample upon users of localtime()
	- rpmem: Fix RPMEM_RAW_BUFF_SIZE and LANE_ALIGN_SIZE for powerpc64le
	- rpmem: drop a redundant check

Fri Sep 24 2021 Łukasz Plewa <lukasz.plewa@intel.com>

	* Version 1.9.3

	This release fixes a missing sfence in non-temporal
	version of memcpy function
	(https://github.com/pmem/pmdk/issues/5292),
	and fixes a number of smaller bugs.

	Detailed list of bug fixes:
	- common: add disable lto to cflags
	- common: fix missing sfence in non-temporal memcpy
	- common: fix mismatched function args
	- common: fix a mismatch between prototype and body
	- common: the yearly spellchecker run
	- common: force no LTO for rpm build
	- rpmem: Fix RPMEM_RAW_BUFF_SIZE and LANE_ALIGN_SIZE for powerpc64le

Fri Jul 2 2021 Piotr Balcer <piotr.balcer@intel.com>

	* Version 1.11.0

	This release:
	 - Adds new APIs for libpmem2, most notably there are new functions
	to shrink and extend an existing reservation and a new iterator API
	for mappings contained within an existing reservation. There's also
	a new function to retrieve a numa node for a source.
	- Makes the pmemobj_open() and pmemobj_close() functions from libpmemobj
	thread-safe. It's now easier to correctly manage persistent memory
	pools in a parallel environment.
	- Introduces a new API in libpmemobj to globally change the method of
	assigning arenas to threads. The default is to rely on a OS per-thread
	key to store arena information. This release introduces an option
	to avoid the use of thread-local keys by simply using one global
	arena for all threads in a pool.

	Other changes and notable bug fixes:
	 - pmem2: don't force smaller alignment for fsdax mappings
	 - rpmem: various fixes for powerpc64le
	 - doc: fix documentation of pmem_is_pmem()
	 - common: fix various minor problems found by static analysis
	 - pmem2: arm64: fix possible data loss on ARMv8.2+ (improper flushing)

	This release introduces no changes to the on-media layout and is
	fully compatible with the previous version of PMDK.

Wed Oct 28 2020 Piotr Balcer <piotr.balcer@intel.com>

	* Version 1.10

	This release introduces a new stable PMDK library, libpmem2, which
	is the next major release of libpmem.
	This library has an entirely new, but familiar, API that addresses many
	shortcomings of the previous version, while retaining all of its
	functionality. To learn more, see https://pmem.io/pmdk/libpmem2/ or
	libpmem2(7).
	The old library, libpmem, is still going to be maintained for the
	foreseeable future, but we'd like to encourage any new applications to
	leverage libpmem2.

Wed Oct 28 2020 Piotr Balcer <piotr.balcer@intel.com>

	* Version 1.9.2

	This release reverts an incorrect change in SDS handling
	"pool: disable SDS check if not supported", and introduces
	a proper fix for the issues that patch attempted to correct.

Wed Sep 16 2020 Piotr Balcer <piotr.balcer@intel.com>

	* Version 1.9.1

	Detailed list of bug fixes:
	- common: fix LIBFABRIC flags
	- common: Add runtime SDS check and disable
	- pool: disable SDS check if not supported
	- obj: fix failure atomicity bug in huge allocs
	- obj: add missing drain after ulog processing

Fri Jul 3 2020 Piotr Balcer <piotr.balcer@intel.com>

	* Version 1.9

	This release:
	- Switches the default instruction set for memcpy, memmove and memset
	implementations on x86 to AVX512, and introduces numerous performance
	improvements for those operations on AVX and SSE2 fallback paths.
	- Optimizes transactional allocations in libpmemobj by avoiding one
	extraneous cache miss and reducing the amount of work required to perform
	a reservation.
	- Introduces a new API in libpmemobj, pmemobj_tx_set_failure_behavior,
	that enables the application to control the behavior of aborting
	transactions.
	- Improves performance of pool creation on Windows by avoiding expensive
	physical page allocation during file allocation.
	- Stabilizes support for ppc64.

	Other changes:
	- pmem: mem[cpy|set] optimization when eADR is available
	- obj: detect msync failures in non-pmem variants of mem[cpy|move|set]

	Notable bug fixes:
	- core: fix Last_errormsg_get when NO_LIBPTHREAD is defined
	- pmem: read Unsafe Shutdown Count from region instead of interleave set
	- common: fix deep_flushes failing on platforms that don't need them
	- pmem: fix data cache flush on ppc64
	- obj: fix run allocated recalculation

Fri Jan 31 2020 Marcin Ślusarz <marcin.slusarz@intel.com>

	* Version 1.8

	This release:
	- Introduces new API in libpmemobj for user-assisted defragmentation
	  (see pmemobj_defrag man page for details).
	- Introduces experimental support for PPC64LE architecture.
	- Introduces new flag in libpmemobj for opting-out of transaction aborts
	  on failure (POBJ_TX_NO_ABORT), along with new variants of existing APIs
	  that didn't accept flags (pmemobj_tx_xfree, pmemobj_tx_xpublish,
	  pmemobj_tx_xlock, pmemobj_tx_xlog_append_buffer, pmemobj_tx_xstrdup,
	  pmemobj_tx_xwcsdup).
	- Moves out libvmem and libvmmalloc to the new repository
	  (https://github.com/pmem/vmem).

	Other changes:
	- obj: introduce new statistics useful for defrag
	- obj: introduce transient/persistent statistics enabling
	- obj: introduce pmemobj_tx_(set/get)_user_data funcs
	- obj: introduce pmemobj_(set/get)_user_data funcs
	- obj: disable workaround for offsetof() since VS 15.5 in public header
	- common: drop support for libndctl < 63 on Linux
	- pool: rename -N --no-exec to -d --dry-run

	Notable bug fixes:
	- obj: fix zone size calculations
	- obj: fix potential NULL-dereference in ulog_store
	- obj: fix unintended recursive locking during palloc
	- obj: fix lock release order in palloc publish
	- obj: fix transient redo log of more than 64 entries
	- obj: fix capacity ulog calculation
	- obj: fix check of unaligned capacity size
	- rpmem: add a missing case for GPSPM + FLUSH_STRICT
	- pmem: fix pmemcheck support on platforms with eADR
	- pool: fix possible memory leak
	- rpmem: fix possible memory leak in rpmemd_config_read
	- rpmem: fix possible memory leak in rpmemd_log_init
	- rpmem: fix possible use-after-free

Mon Sep 30 2019 Marcin Ślusarz <marcin.slusarz@intel.com>

	* Version 1.7

	This release:
	- Introduces new APIs in libpmemobj for managing space used by transactions.
	  (see pmemobj_tx_log_append_buffer man page for details)
	- Introduces new APIs in librpmem, splitting rpmem_persist into rpmem_flush
	  and rpmem_drain, allowing applications to use the flush + drain model
	  already known from libpmem. (libpmemobj does not use this feature yet)
	- Optimizes large libpmemobj transactions by significantly reducing
	  the amount of memory modified at the commit phase.
	- Optimizes tracking of libpmemobj reservations.
	- Adds new flags for libpmemobj's pmemobj_tx_xadd_range[_direct] API:
	  POBJ_XADD_NO_SNAPSHOT and POBJ_XADD_ASSUME_INITIALIZED, allowing
	  applications to optimize how memory is tracked by the library.

	To support some of the above changes the libpmemobj on-media layout had
	to be changed, which means that old pools have to be converted using
	pmdk-convert >= 1.7.

	Other changes:
	- obj: fix merging of ranges when NOFLUSH flag is used (pmem/issues#1100)
	- rpmem: fix closing of ssh connection (pmem/issues#995, pmem/issues#1060)
	- obj: abort transaction on pmemobj_tx_publish failure

	Internal changes:
	- test: fault injection tests for pmemblk, pmemlog, and pmemobj
	- test: improved Python testing framework
	- test: support real pmem in bad blocks tests
	- common: allow not building examples and benchmarks

Tue Aug 27 2019 Marcin Ślusarz <marcin.slusarz@intel.com>

	* Version 1.6.1

	This release fixes possible pool corruptions on Windows
	(see https://github.com/pmem/pmdk/pull/3728 for details),
	improves compatibility with newer Linux kernels with
	respect to Device DAX detection, fixes pmemobj space management
	for large pools, improves compatibility with newer toolchains,
	incorporates build fixes for FreeBSD and fixes a number of
	smaller bugs.

	Detailed list of bug fixes:
	- common: (win) fix possible pool file coruption (pmem/issues#972,
	  pmem/issues#715, pmem/issues#603)
	- common: implement correct / robust device_dax_alignment
	  (pmem/issues#1071)
	- obj: fix recycler not locating unused chunks
	- doc: update pmemobj_tx_lock documentation wrt behavior on fail
	- common: fix persistent domain detection (pmem/issues#1093)
	- common: vecq: fix a pointer-to-struct aliasing violation
	  (crash on arm64)
	- common: fix minor issues related to ndctl linking
	- obj: drop recursion from pmemobj_next
	- common: fix bug in badblock file error handling
	- obj: fix handling of malloc failures
	- common: fix handling of malloc failures (ctl)
	- jemalloc: fix build with gcc 9
	- obj: don't overwrite errno when palloc_heap_check_remote fails
	- doc: fix pmreorder emit log macro
	- rpmem: change order of rpmem init (pmem/issues#1043)
	- common: Fix build failure due to unused macro PAGE_SIZE
	- common: support older versions of pkg-config
	- tools: link with release variant of pmemcommon
	- common: add PMDK prefix to local copy of queue.h (pmem/issues#990)
	- rpmem: switch to using an open coded basename (FreeBSD)
	- common: posix_fallocate: guard against integer underflow in
	  check (FreeBSD)
	- test: support Valgrind 3.15
	- test: skip if fi_info is missing
	- test: (win) fix sparsefile error handling
	- test: fix libpmempool_feature tests that match logs
	- test: remove vmem_delete test (pmem/issues#1074)
	- test: adjust matchfiles in vmem_valgrind_region test (pmem/issues#1087)
	- test: remove old log files for windows (pmem/issues#1013)
	- test: remove invalid expect_normal_exit (pmem/issues#1092)
	- test: suppress ld leak (pmem/issues#1098)
	- test: Expose necessary symbols in libvmmalloc_dummy_funcs
	  (FreeBSD)
	- test: fix tests failing because `tput` fails (FreeBSD)
	- test: avoid obj_critnib_mt taking very long on many-core machines
	- test: deal with libndctl's path without build system
	- test: overwrite old log in pmempool_create/TEST14.PS1
	- test: fix match files in tests which use dax devices
	- test: fix match file in rpmem_addr_ext test
	- test: fix pmempool_check test

Wed Aug 28 2019 Marcin Ślusarz <marcin.slusarz@intel.com>

	* Version 1.5.2

	This release fixes possible pool corruptions on Windows
	(see https://github.com/pmem/pmdk/pull/3728 for details),
	improves compatibility with newer Linux kernels with
	respect to Device DAX detection, fixes pmemobj space management
	for large pools, improves compatibility with newer toolchains
	and fixes a number of smaller bugs.

	Detailed list of bug fixes:
	- common: (win) fix possible pool file coruption (pmem/issues#972,
	  pmem/issues#715, pmem/issues#603)
	- common: implement correct / robust device_dax_alignment
	  (pmem/issues#1071)
	- obj: fix crash after large undo log recovery
	- obj: fix recycler not locating unused chunks
	- doc: update pmemobj_tx_lock documentation wrt behavior on fail
	- common: fix build of rpm packages on suse (pmem/issues#1023)
	- common: fix persistent domain detection (pmem/issues#1093)
	- common: vecq: fix a pointer-to-struct aliasing violation
	  (crash on arm64)
	- rpmem: lock file prior to unlink (pmem/issues#833)
	- common: fix for pool_set error handling (pmem/issues#1036)
	- pmreorder: fix handling of store drain flush drain pattern
	- obj: fix possible memory leak in tx_add_lock
	- pool: free bad_block vector
	- common: fix bug in badblock file error handling
	- obj: fix handling of malloc failures
	- common: fix handling of malloc failures (ctl)
	- jemalloc: fix build with gcc 9
	- obj: don't overwrite errno when palloc_heap_check_remote fails
	- doc: fix typos in pmreorder configuration
	- doc: fix pmreorder emit log macro
	- tools: link with release variant of pmemcommon
	- test: support Valgrind 3.15
	- test: skip if fi_info is missing
	- test: split test obj_tx_lock into two test cases (pmem/issues#1027)
	- test: (win) fix sparsefile error handling
	- test: fix libpmempool_feature tests that match logs
	- test: remove vmem_delete test (pmem/issues#1074)
	- test: adjust matchfiles in vmem_valgrind_region test (pmem/issues#1087)
	- test: remove old log files for windows (pmem/issues#1013)
	- test: remove invalid expect_normal_exit (pmem/issues#1092)
	- test: suppress ld leak (pmem/issues#1098)
	- test: fix failing pmemdetect on Windows
	- test: fix match files in tests which use dax devices
	- test: fix pmempool_check test

Fri Aug 30 2019 Marcin Ślusarz <marcin.slusarz@intel.com>

	* Version 1.4.3

	This release fixes possible pool corruptions on Windows
	(see https://github.com/pmem/pmdk/pull/3728 for details)
	and improves compatibility with newer Linux kernels with
	respect to Device DAX detection.

	Bug fixes:
	- common: (win) fix possible pool file coruption (pmem/issues#972,
	  pmem/issues#715, pmem/issues#603)
	- common: implement correct / robust device_dax_alignment
	  (pmem/issues#1071)
	- common: fix device dax detection
	- obj: fix pmemobj_check for pools with some sizes (pmem/issues#975)
	- obj: fix type numbers for pmemobj_list_insert_new
	- obj: fix pmemobj_tx_lock error handling
	- obj: fix possible memory leak in tx_add_lock
	- common: fix ctl_load_config during libpmemobj initialization
	  (pmem/issues#917)
	- common: win: fix getopt returning "option is ambiguous"
	- common: fix persistent domain detection (pmem/issues#1093)
	- pool: do not copy same regions in update_uuids
	- test: split test obj_tx_lock into two test cases
	- test: remove checking errno in obj_tx_add_range_direct
	- test: remove invalid expect_normal_exit
	- test: fix int overflow in pmem_deep_persist test
	- test: fix pmempool_check test
	- test: (win) fix a few issues related to long paths

Tue Aug 27 2019 Marcin Ślusarz <marcin.slusarz@intel.com>

	* Version 1.3.3
	Bug fixes:
	- pmem: fix clflush bit position
	- common: implement correct / robust device_dax_alignment
	- common: fix device dax detection
	- common: fix library dependencies (pmem/issues#767)
	- common: use rpm-config CFLAGS/LDFLAGS when building packages
	  (pmem/issues#768)
	- test: fix vmmalloc_malloc_hooks (pmem/issues#773)
	- test: fix compilation with clang-5.0 (pmem/issues#783)
	- pool: fix set convert of v3 -> v4
	- common: generate pkg-config files on make install
	  (pmem/issues#610)
	- common: fix dependencies for Debian's dev packages
	- test: add missing include in unittest.h
	- common: (win) fix timed locks
	- common: provide src version in GitHub tarballs
	- common: fix free function in tls

Tue Aug 27 2019 Marcin Ślusarz <marcin.slusarz@intel.com>

	* Version 1.2.4
	Bug fixes:
	- common: fix device dax detection (compatibility with newer kernels)

Tue Mar 26 2019 Marcin Ślusarz <marcin.slusarz@intel.com>

	* Version 1.6

	This release:
	- Enables unsafe shutdown and bad block detection on Linux
	  on systems with libndctl >= 63. It is expected that systems with
	  libndctl >= 63 has necessary kernel support (Linux >= 4.20).
	  However, due to bugs in libndctl = 63 and Linux = 4.20, it is
	  recommended to use libndctl >= 64.1 and Linux >= 5.0.4.
	  On systems with libndctl < 63, PMDK uses old superuser-only
	  interfaces. Support for old or new interfaces is chosen at BUILD
	  time.
	- Introduces arena control interface in pmemobj, allowing applications
	  to tweak performance and scalability of heap operations. See
	  pmemobj_ctl_get man page ("heap" namespace) for details.
	- Introduces copy_on_write mode, which allows testing applications
	  using pmemobj with pmreorder. See pmemobj_ctl_get man page
	  ("copy_on_write" namespace) for details.

	Other changes:
	- allocate file space when creating a pool on existing file
	  (pmem/issues#167)
	- initial support for testing using fault injection
	- initial Python test framework
	- improve performance of pmemobj_pool_by_ptr

	Bug fixes:
	- common: work around tmpfs bug during pool creation
	  (pmem/issues#1018)
	- pool: race-free pmempool create --max-size
	- obj: don't modify remote pools in pmemobj_check

Tue Feb 19 2019 Marcin Ślusarz <marcin.slusarz@intel.com>

	* Version 1.5.1

	This release fixes minor bugs and improves compatibility with newer
	tool chains.

	Notable bug fixes:
	- common: make detection of device-dax instances more robust
	- obj: fix pmemobj_check for pools with some sizes
	- obj: don't use anon struct in an union (public header)
	- obj: fix pmemobj_tx_lock error handling
	- obj: don't use braces in an expression with clang (public header)
	- obj: suppress pmemcheck warnings for statistics
	- pmreorder: fix markers nontype issue

Fri Oct 26 2018 Marcin Ślusarz <marcin.slusarz@intel.com>

	* Version 1.5

	This release has had two major focus areas - performance and RAS
	(Reliability, Availability and Serviceability). Beyond that, it introduces
	new APIs, new tools and many other improvements. As a side effect
	of performance optimizations, the libpmemobj on-media layout had to be
	changed, which means that old pools have to be converted using pmdk-convert.
	libpmemcto experiment has been finished and removed from the tree.

	For more details, please see https://pmem.io/2018/10/22/release-1-5.html.

	New features:
	- common: unsafe shutdown detection (SDS)
	- common: detection and repair of uncorrectable memory errors (bad blocks)
	- pool: new "feature" subcommand for enabling and disabling detection of
	  unsafe shutdown and uncorrectable memory errors
	- common: auto flush detection on Windows (on Linux since 1.4)
	- pmreorder: new tool for verification of persistent memory algorithms
	- obj: new on media layout
	- pmem/obj: new flexible memcpy|memmove|memset API
	- obj: new flushing APIs: pmemobj_xpersist, pmemobj_xflush
	  (PMEMOBJ_F_RELAXED)
	- rpmem: new flag RPMEM_PERSIST_RELAXED for rpmem_persist
	- obj: lazily initialized volatile variables (pmemobj_volatile)
	  (EXPERIMENTAL)
	- obj: allocation classes with alignment
	- obj: new action APIs: pmemobj_defer_free, POBJ_XRESERVE_NEW,
	  POBJ_XRESERVE_ALLOC
	- blk/log: new "ctl" API

	Optimizations:
	- obj: major performance improvements for AEP NVDIMMs
	- obj: better space utilization for small allocations
	- common: call msync only on one page for deep drain

	Other changes:
	- cto: removed
	- obj: remove actions limit
	- common: new dependency on libndctl on Linux
	- pmempool: "convert" subcommand is now a wrapper around pmdk-convert
	  (please see https://github.com/pmem/pmdk-convert)
	- obj: C++ bindings have been moved to a new repository
	  (please see https://github.com/pmem/libpmemobj-cpp)

	Bug fixes:
	- obj: fix type numbers for pmemobj_list_insert_new
	- pmem: fix inconsistency in pmem_is_pmem
	- common: fix windows mmap destruction
	- daxio: fix checking and adjusting length
	- common: fix long paths support on Windows

Thu Aug 16 2018 Marcin Ślusarz <marcin.slusarz@intel.com>

	* Version 1.4.2

	This release fixes the way PMDK reports its version via
	pkg-config files.

	Bug fixes:
	- common: fix reported version
	- doc: use single "-" in NAME section (pmem/issues#914)

Fri Jun 29 2018 Marcin Ślusarz <marcin.slusarz@intel.com>

	* Version 1.4.1

	In 1.4 development cycle, we created new daxio utility
	(command line tool for performing I/O on Device-DAX), but due
	to some complications we had to disable it just before
	the 1.4 release.
	In 1.4.1 we finally enable it. Daxio depends on ndctl v60.1.

	Bug fixes:
	- pmem: fix clflush bit position
	- obj: fix invalid OOMs when zones are fully packed
	- obj: don't register undo logs twice in memcheck
	- pool: fix bash completion script
	- pool: fix incorrect errno after transform
	- obj: fix clang-7 compilation
	- obj: test for msync failures in non-pmem path
	- doc: add missing field to alloc class entry point
	- common: (win) fix timed locks
	- common: provide src version in GitHub tarballs
	- common: fix free function in tls
	- common: fix double close
	- test: allow testing installed libraries
	- test: fix Valgrind vs stripped libraries issue
	- test: fix dependencies between tests and tools
	- test: fix races on make pcheck -jN
	- test: use libvmmalloc.so.1
	- test: fix incorrect number of required dax devices
	- test: add suppression for leak in ld.so
	- test: fail if memcheck detects overlapping chunks
	- test: simplify time measurements in obj_sync
	- benchmark: check lseek() return value
	- examples: catch exceptions in map_cli

Thu Mar 29 2018 Krzysztof Czurylo <krzysztof.czurylo@intel.com>

	* Version 1.4
	This is the first release of PMDK under a new name.
	The NVML project has been renamed to PMDK (Persistent Memory
	Development Kit).  This is only the project/repo name change
	and it does not affect the names of the PMDK packages.
	See this blog article for more details on the reasons and
	impact of the name change:
	https://pmem.io/2017/12/11/NVML-is-now-PMDK.html

	New features:
	- common: support for concatenated Device-DAX devices
	  with 2M/1G alignment
	- common: add support for MAP_SYNC flag
	- common: always enable Valgrind instrumentation (pmem/issues#292)
	- common: pool set options / headerless pools
	- pmem: add support for "deep flush" operation
	- rpmem: add rpmem_deep_persist
	- doc: split man pages and add per-function aliases (pmem/issues#385)

	Optimizations:
	- pmem: skip CPU cache flushing when eADR is available
	  (no Windows support yet)
	- pmem: add AVX512F support in pmem_memcpy/memset (pmem/issues#656)

	Bug fixes:
	- common: fix library dependencies (pmem/issues#767, RHBZ #1539564)
	- common: use rpm-config CFLAGS/LDFLAGS when building packages
	  (pmem/issues#768, RHBZ #1539564)
	- common: do not unload librpmem on close (pmem/issues#776)
	- common: fix NULL check in os_fopen (pmem/issues#813)
	- common: fix missing version in .pc files
	- obj: fix cancel of huge allocations (pmem/issues#726)
	- obj: fix error handling in pmemobj_open (pmem/issues#750)
	- obj: validate pe_offset in pmemobj_list_* APIs (pmem/issues#772)
	- obj: fix add_range with size == 0 (pmem/issues#781)
	- log: add check for negative iovcnt (pmem/issues#690)
	- rpmem: limit maximum number of lanes (pmem/issues#609)
	- rpmem: change order of memory registration (pmem/issues#655)
	- rpmem: fix removing remote pools (pmem/issues#721)
	- pool: fix error handling (pmem/issues#643)
	- pool: fix sync with switched parts (pmem/issues#730)
	- pool: fix sync with missing replica (pmem/issues#731)
	- pool: fix detection of Device DAX size (pmem/issues#805)
	- pool: fail pmempool_sync if there are no replicas (pmem/issues#816)
	- benchmark: fix calculating standard deviation (pmem/issues#318)
	- doc: clarify pmem_is_pmem behavior (pmem/issues#719)
	- doc: clarify pmemobj_root behavior (pmem/issues#733)

	Experimental features:
	- common: port PMDK to FreeBSD
	- common: add experimental support for aarch64
	- obj: introduce allocation classes
	- obj: introduce two-phase heap ops (reserve/publish)
	  (pmem/issues#380, pmem/issues#415)
	- obj: provide basic heap statistics (pmem/issues#676)
	- obj: implement run-time pool extending (pmem/issues#382)
	- cto: add close-to-open persistence library (pmem/issues#192)

	The following features are disabled by default, until
	ndctl v60.0 is available:
	- daxio: add utility to perform I/O on Device-DAX
	- RAS: unsafe shutdown detection/handling

Wed Dec 20 2017 Krzysztof Czurylo <krzysztof.czurylo@intel.com>

	* Version 1.3.1
	Bug fixes:
	- rpmem: fix issues reported by Coverity
	- rpmem: fix read error handling
	- rpmem: add fip monitor (pmem/issues#597)
	- test: add rpmemd termination handling test
	- cpp: fix pop.persist function in obj_cpp_ptr
	- rpmem: return failure for a failed allocation
	- rpmem: fix potential memory leak
	- common: fix available rm options msg (pmem/issues#651)
	- pool: fix pmempool_get_max_size
	- obj: fix potential deadlock during realloc
	  (pmem/issues#635, pmem/issues#636, pmem/issues#637)
	- obj: initialize TLS data
	- rpmem: fix cleanup if fork() failed (pmem/issues#634)
	- obj: fix bogus OOM after exhausting first zone

Thu Jul 13 2017 Krzysztof Czurylo <krzysztof.czurylo@intel.com>

	* Version 1.3
	This release introduces some useful features and optimizations
	in libpmemobj.  Most of them are experimental and controlled by
	the new pmemobj_ctl APIs.  For details, please check the feature
	requests identified by the issue numbers listed next to the items below.

	Other important changes are related to performance tuning and
	stabilization of librpmem library, which is used by libpmemobj to get
	remote access to persistent memory and to provide basic data replication
	over RDMA.  The librpmem is still considered experimental.

	NVML for Windows is feature complete (except for libvmmalloc).
	This release includes the support for Unicode, long paths and
	the NVML installer.

	New features:
	- common: add support for concatenated DAX Devices
	- common: add Unicode support on Windows
	- common: add long path support on Windows
	- common: add NVML installer for Windows
	- pmem: make pmem_is_pmem() true for Device DAX only
	- obj: add pmemobj_wcsdup()/pmemobj_tx_wcsdup() APIs
	- obj: export non-inlined pmemobj_direct()
	- obj: add PMEMOBJ_NLANES env variable
	- cpp: introduce the allocator
	- cpp: add wstring version of C++ entry points
	- vmem: add vmem_wcsdup() API entry
	- pool: add pmempool_rm() function (pmem/issues#307)
	- pool: add --force flag for create command (pmem/issues#529)
	- benchmark: add a minimal execution time option
	- benchmark: add thread affinity option
	- benchmark: print 99% and 99.9% percentiles
	- doc: separate Linux/Windows version of web-based man pages

	Optimizations:
	- obj: cache _pobj_cached_pool in pmemobj_direct()
	- obj: optimize thread utilization of buckets
	- obj: stop grabbing a lock when querying pool ptr
	- rpmem: use multiple endpoints

	Bug fixes:
	- common: fix issues reported by static code analyzers
	- pmem: fix mmap() implementation on Windows
	- pmem: fix mapping addr/length alignment on Windows
	- pmem: fix PMEM_MMAP_HINT implementation on Windows
	- pmem: fix pmem_is_pmem() on invalid memory ranges
	- pmem: fix wrong is_pmem returned by pmem_map_file()
	- pmem: fix mprotect() for private mappings on Windows
	- pmem: modify pmem_is_pmem() behavior for len==0
	- obj: add failsafe to prevent allocs in constructor
	- cpp: fix swap implementation
	- cpp: fix sync primitives' constructors
	- cpp: fix wrong pointer type in the allocator
	- cpp: return persistent_ptr::swap to being public
	- pool: treat invalid answer as 'n'
	- pool: unify flags value for dry run
	- pool: transform for remote replicas
	- rpmem: persistency method detection
	- benchmark: fix time measurement

	Experimental features/optimizations:
	- obj: pmemobjctl - statistics and control submodule
	  (pmem/issues#194, pmem/issues#211)
	- obj: zero-overhead allocations - customizable alloc header
	  (pmem/issues#347)
	- obj: flexible run size index (pmem/issues#377)
	- obj: dynamic range cache (pmem/issues#378)
	- obj: asynchronous post-commit (pmem/issues#381)
	- obj: configurable object cache (pmem/issues#515)
	- obj: add cache size and threshold tx params
	- obj: add CTL var for suppressing expensive checks
	- rpmem: add rpmem_set_attr() API entry
	- rpmem: switch to libfabric v1.4.2

Thu May 18 2017 Krzysztof Czurylo <krzysztof.czurylo@intel.com>

	* Version 1.2.3
	Bug fixes:
	- test: extend timeout for selected tests
	- test: reduce number of operations in obj_tx_mt
	- test: define cfree() as free() in vmmalloc_calloc

	Other changes:
	- common: move Docker images to new repo

Sat Apr 15 2017 Krzysztof Czurylo <krzysztof.czurylo@intel.com>

	* Version 1.2.2
	Bug fixes:
	- pmempool: fix mapping type in pool_params_parse
	- test: limit number of arenas in vmem_stats
	- test: do not run pool_lock test as root
	- common: fix pkg-config files
	- common: fix building packages for Debian

Tue Feb 21 2017 Krzysztof Czurylo <krzysztof.czurylo@intel.com>

	* Version 1.2.1
	This NVML release changes the behavior of pmem_is_pmem() on Linux.
	The pmem_is_pmem() function will now return true only if the entire
	range is mapped directly from Device DAX (/dev/daxX.Y) without an
	intervening file system, and only if the corresponding file mapping
	was created with pmem_map_file().  See libpmem(7) for details.

	Bug fixes:
	- jemalloc: fix test compilation on Fedora 26 (rawhide)
	- test: fix cpp test compilation on Fedora 26 (rawhide)
	- common: use same queue.h on linux and windows
	- common: queue.h clang static analyzer fix
	- common: fix path handling in build-dpkg.sh
	- test: fix match files in pmempool_transform/TEST8

Fri Dec 30 2016 Krzysztof Czurylo <krzysztof.czurylo@intel.com>

	* Version 1.2 - Windows Technical Preview #1
	This is the first Technical Preview release of NVML for Windows.
	It is based on NVML 1.2 version, but not all the 1.2 features
	are ported to Windows. In particular, Device DAX and remote access
	to persistent memory (librpmem) are not supported by design.

	NOTE: This release has not gone through the full validation cycle,
	but only through some basic tests on Travis and AppVeyor.
	Thus, it cannot be assumed "Production quality" and should not
	be used in production environments.

	Besides several minor improvements and bug fixes, all the other
	changes since NVML 1.2 release were related to Windows support:
	- win: port libvmem (and jemalloc)
	- win: benchmarks Windows port
	- win: fix mapping files of unaligned length
	- win: clean up possible race condition in mmap_init()
	- win: enable QueryVirtualMemoryInformation() in pmem_is_pmem()
	- test: check open handles at START/DONE
	- test: port all the remaining unit tests
	  (scope, pmem_map, obj_debug, util_poolset, pmempool_*)
	- win: add resource files for versioning

	Known issues and limitations of Windows version of NVML:
	- Unicode support is missing.  The UTF/USC-encoded file paths
	  or pool set files may not be handled correctly.
	- The libvmmalloc library is not ported yet.
	- The on-media format of pmem pools is not portable at the moment.
	  The pmem pools created using Windows version of NVM libraries
	  cannot be open on Linux and vice versa.
	- Despite the fact the current version of NVML would work
	  with any recent version of Windows OS, to take full
	  advantage of PMEM and NVML features and to benefit from
	  the PMEM performance, the recommended platforms needs be
	  equipped with the real NVDIMMs hardware and should support
	  the native, Microsoft's implementation of DAX-enabled file
	  system (i.e. Windows Server 2016 or later).
	  In case of using NVML with older versions of Windows or with
	  the custom implementation of PMEM/DAX drivers, the performance
	  might not be satisfactory.  Please, contact the provider
	  of PMEM/DAX drivers for your platform to get the customized
	  version of NVML in such case.

Thu Dec 15 2016 Krzysztof Czurylo <krzysztof.czurylo@intel.com>

	* Version 1.2
	This NVML release causes a "flag day" for libpmemobj.
	The pmemobj pools built under NVML 1.1 are incompatible with pools built
	under NVML 1.2 and later.  This is because an issue was discovered with
	the alignment of locks (pmem/issues#358) and, although rare, the issue potentially
	impacts program correctness, making the fix mandatory.
	The major version number of the pmemobj pool layout and the version
	of the libpmemobj API is changed to prevent the use of the potentially
	incorrect layout.

	Other key changes introduced in this release:
	- Add Device DAX support, providing that "optimized flush" mechanism
	  defined in SNIA NVM Programming Model can safely be used, even
	  if PMEM-aware file system supporting that model is not available,
	  or if the user does not want to use the file system for some reason.
	- Add a package for libpmemobj C++ bindings.
	  C++ API is no longer considered experimental.
	  Web-based documentation for C++ API is available on https://pmem.io.
	- Add "sync" and "transform" commands to pmempool utility.
	  The "sync" command allows one to recover missing or corrupted part(s)
	  of a pool set from a healthy replica, while the "transform" command
	  is a convenient way for modifying the structure of an existing
	  pool set, i.e. by adding or removing replicas.
	- Add experimental support for remote access to persistent memory and
	  basic remote data replication over RDMA (librpmem).  Experimental
	  support for remote replicas is also provided by libpmemobj library.

	New features:
	- common: add Device DAX support (pmem/issues#197)
	- obj: add C++ bindings package (libpmemobj++-devel)
	- obj: add TOID_OFFSETOF macro
	- pmempool: add "sync" and "transform" commands
	  (pmem/issues#172, pmem/issues#196)

	Bug fixes:
	- obj: force alignment of pmem lock structures (pmem/issues#358)
	- blk: cast translation entry to uint64_t when calculating data offset
	- obj: fix Valgrind instrumentation of chunk headers and cancelled
	  allocations
	- obj: set error message when user called pmemobj_tx_abort()
	- obj: fix status returned by pmemobj_list_insert() (pmem/issues#226)
	- obj: defer allocation of global structures

	Optimizations:
	- obj: fast path for pmemobj_pool_by_ptr() when inside a transaction
	- obj: simplify and optimize allocation class generation

	Experimental features:
	- rpmem: add support for remote access to persistent memory and basic
	  remote data replication over RDMA
	- libpmempool: add pmempool_sync() and pmempool_transform() (pmem/issues#196)
	- obj: introduce pmemobj_oid()
	- obj: add pmemobj_tx_xalloc()/pmemobj_tx_xadd_range() APIs and
	  the corresponding macros
	- obj: add transaction stage transition callbacks

Thu Jun 23 2016 Krzysztof Czurylo <krzysztof.czurylo@intel.com>

	* Version 1.1
	This NVML release introduces a new version of libpmemobj pool layout.
	Internal undo log structure has been modified to improve performance
	of pmemobj transactions.  Memory pools created with older versions
	of the libpmemobj library must be converted to the new format using
	"pmempool convert" command.  See pmempool-convert(1) for details.

	A new "libpmempool" library is available, providing support for
	off-line pool management and diagnostics.  Initially it provides only
	"check" and "repair" operations for log and blk memory pools, and for
	BTT devices.

	Other changes:
	- pmem: deprecate PCOMMIT
	- blk: match BTT Flog initialization with Linux NVDIMM BTT
	- pmem: defer pmem_is_pmem() initialization (pmem/issues#158)
	- obj: add TOID_TYPEOF macro

	Bug fixes:
	- doc: update description of valid file size units (pmem/issues#133)
	- pmempool: fix --version short option in man page (pmem/issues#135)
	- pmempool: print usage when running rm without arg (pmem/issues#136)
	- cpp: clarify polymorphism in persistent_ptr (pmem/issues#150)
	- obj: let the before flag be any non-zero value (pmem/issues#151)
	- obj: fix compare array pptr to nullptr (pmem/issues#152)
	- obj: cpp pool.get_root() fix (pmem/issues#156)
	- log/blk: set errno if replica section is specified (pmem/issues#161)
	- cpp: change exception message	(pmem/issues#163)
	- doc: remove duplicated words in man page (pmem/issues#164)
	- common: always append EXTRA_CFLAGS after our CFLAGS

	Experimental features:
	- Implementation of C++ bindings for libpmempobj is complete.
	  Web-based documentation for C++ API is available on https://pmem.io.
	  Note that C++ API is still considered experimental.  Do not use it
	  in production environments.
	- Porting NVML to Windows is in progress.  There are MS Visual Studio
	  solution/projects available, allowing to compile libpmem, libpmemlog,
	  libpmemblk and libpmemobj on Windows, but the libraries are not fully
	  functional and most of the test are not enabled yet.

Thu Apr 07 2016 Krzysztof Czurylo <krzysztof.czurylo@intel.com>

	* Version 1.0
	The API of six libraries (libpmem, libpmemblk, libpmemlog,
	libpmemobj, libvmem, libvmmalloc) is complete and stable.
	The on-media layout of persistent memory pools will be maintained
	from this point, and if changed it will be backward compatible.
	Man pages are all complete.
	This release has been validated to "Production quality".

	For the purpose of new features planned for next releases of NVML
	there have been some API modifications made:
		- pmem: pmem_map replaced with pmem_map_file
		- log/blk: 'off_t' substituted with 'long long'
		- obj: type numbers extended to 64-bit
		- obj: new entry points and macros added:
		  pmemobj_tx_errno, pmemobj_tx_lock, pmemobj_mutex_timedlock,
		  TX_ADD_DIRECT, TX_ADD_FIELD_DIRECT, TX_SET_DIRECT

	Other key changes since version 0.4 include:
		- common: updated/fixed installation scripts
		- common: eliminated dependency on libuuid
		- pmem: CPU features/ISA detection using CPUID
		- obj: improved error handling
		- obj: atomic allocation fails if constructor returns error
		- obj: multiple performance optimizations
		- obj: object store refactoring
		- obj: additional examples and benchmarks

	This release also introduces a prototype implementation
	of C++ bindings for libpmemobj.  Note that C++ API is still
	experimental and should not be used in production environments.

Fri Dec 04 2015 Krzysztof Czurylo <krzysztof.czurylo@intel.com>

	* Version 0.4
	This NVML version primarily focuses on improving code quality
	and reliability.  In addition to a couple of bug fixes,
	the changes include:
		- benchmarks for libpmemobj, libpmemblk and libvmem
		- additional pmemobj tests and examples
		- pool mapping address randomization
		- added pmempool "rm" command
		- eliminated libpmem dependency on libpthread
		- enabled extra warnings
		- minor performance improvements
	Man pages are all complete.
	This release is considered "Beta quality" by the team, having
	been thoroughly validated, including significant performance analysis.
	The pmempool command does not yet support "check" and "repair"
	operations for pmemobj type pools.

Sun Sep 13 2015 Andy Rudoff <andy.rudoff@intel.com>

	* Version 0.3
	NVML is now feature complete, adding support for:
		- pool sets
		- pmemobj local replication (active/passive)
		- experimental valgrind support
		- pmempool support for all pool types
	Man pages are all complete.
	This release is considered "Alpha quality" by the team, having
	gone through significant validation but only some performance
	analysis at this point.

Tue Jun 30 2015 Andy Rudoff <andy.rudoff@intel.com>

	* Version 0.2
	NVML now consists of six libraries:
		- libpmem                            (basic flushing, etc)
		- libpmemblk, libpmemlog, libpmemobj (transactions)
		- libvmem, libvmmalloc               (volatile use of pmem)
	The "pmempool" command is available for managing pmem files.
	Man pages for all the above are complete.
	The only things documented in man pages but not implemented are:
		- pmem sets (ability to spread a pool over a set of files)
		- replication (coming for libpmemobj)
	The pmempool command does not yet support pmemobj type pools.

Thu Sep 11 2014 Andy Rudoff <andy.rudoff@intel.com>

	* Version 0.1
	Initial development done in 0.1 builds<|MERGE_RESOLUTION|>--- conflicted
+++ resolved
@@ -1,6 +1,5 @@
-Mon Sep 24 2021 Łukasz Plewa <lukasz.plewa@intel.com>
-
-<<<<<<< HEAD
+Wed Sep 08 2020 Łukasz Plewa <lukasz.plewa@intel.com>
+
 	* Version 1.11.1-rc1
 
 	This release fixes a missing sfence in non-temporal
@@ -21,12 +20,9 @@
 	- rpmem: Fix RPMEM_RAW_BUFF_SIZE and LANE_ALIGN_SIZE for powerpc64le
 	- rpmem: drop a redundant check
 
-Wed Sep 08 2020 Łukasz Plewa <lukasz.plewa@intel.com>
-
-	* Version 1.10.1-rc1
-=======
+Mon Sep 24 2021 Łukasz Plewa <lukasz.plewa@intel.com>
+
 	* Version 1.10.1
->>>>>>> 463d7494
 
 	This release fixes a missing sfence in non-temporal
 	version of memcpy function
