--- conflicted
+++ resolved
@@ -10,11 +10,7 @@
     strategy:
       fail-fast: false
       matrix:
-<<<<<<< HEAD
-        os: [[self-hosted, rhel], [self-hosted, opensuse]]
-=======
         os: [[self-hosted, rhel]]
->>>>>>> 4e38a99f
     env:
       WORKDIR: utils/gha-runners
 
