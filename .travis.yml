--- conflicted
+++ resolved
@@ -29,15 +29,9 @@
     - OS=ubuntu_ndctl_v60 PUSH_IMAGE=1 TEST_BUILD=nondebug
     - OS=fedora OS_VER=28 PMDK_CC=clang PMDK_CXX=clang++ TEST_BUILD=debug
     - OS=fedora OS_VER=28 PMDK_CC=clang PMDK_CXX=clang++ TEST_BUILD=nondebug AUTO_DOC_UPDATE=1
-<<<<<<< HEAD
 #    - MAKE_PKG=1 EXPERIMENTAL=y REMOTE_TESTS=0 VALGRIND=0 PUSH_IMAGE=1
 #    - MAKE_PKG=1 EXPERIMENTAL=y REMOTE_TESTS=0 VALGRIND=0 PUSH_IMAGE=1 OS=fedora OS_VER=28
 #    - MAKE_PKG=1 EXPERIMENTAL=y REMOTE_TESTS=0 VALGRIND=0 PMDK_CC=clang PMDK_CXX=clang++
-=======
-    - MAKE_PKG=1 EXPERIMENTAL=y REMOTE_TESTS=0 VALGRIND=0 NDCTL_ENABLE=n PUSH_IMAGE=1
-    - MAKE_PKG=1 EXPERIMENTAL=y REMOTE_TESTS=0 VALGRIND=0 PUSH_IMAGE=1 OS=fedora OS_VER=28
-    - MAKE_PKG=1 EXPERIMENTAL=y REMOTE_TESTS=0 VALGRIND=0 NDCTL_ENABLE=n PMDK_CC=clang PMDK_CXX=clang++
->>>>>>> 2b07d158
     - COVERITY=1
 
 before_install:
